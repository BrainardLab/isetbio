function ir = irComputeContinuous(ir, input, varargin)
% Computes the mosaic's linear response to an input
%
<<<<<<< HEAD
% @JRG:  Why is there no mention of the bipolar object?
=======
%   ir = irComputeContinuous(ir, input, varargin)
%
%  Rename possibility: irComputeLinearSTSeparable
>>>>>>> 52999513
%
% The linear responses for each mosaic are computed one at a time. The
% linear computation is always space-time separable in here?
%
% For a
% given mosaic, first the spatial convolution of the center and surround
% RFs are calculated for each RGB channel, followed by the temporal
% responses for the center and surround and each RGB channel. This results
% in the linear response.
%
% Next, the linear response is put through the generator function. The
% nonlinear response is the input to a function that computes spikes with
% Poisson statistics.
%
% For the rgcGLM object, the spikes are computed using the recursive
% influence of the post-spike and coupling filters between the nonlinear
% responses of other cells. These computations are carried out using code
% from Pillow, Shlens, Paninski, Sher, Litke, Chichilnisky, Simoncelli,
% Nature, 2008, licensed for modification, which can be found at
%
% http://pillowlab.princeton.edu/code_GLM.html
%
% Outline:
%  * Normalize stimulus
%  * Compute linear response
%     - spatial convolution
%     - temporal convolution
%  * Compute nonlinear response
% [spiking responses are calculated by subclass versions of rgcCompute]
%
% Inputs: inner retina object, outersegment object.
%
% Outputs: the inner object with fixed linear and noisy spiking responses.
%
% Example:
%   ir.compute(identityOS);
%   irCompute(ir,identityOS);
%
% See also: rgcGLM/rgcCompute
%
% JRG (c) isetbio team

%%
p = inputParser;
p.CaseSensitive = false;

p.addRequired('ir',@(x) isequal(class(x),'ir'));
p.addRequired('input', @(x) ~isempty(validatestring(class(x), ...
    {'osIdentity','osLinear','osBioPhys'})));

%% Get the input data and compute response
% Possible osTypes are osIdentity, osLinear, and osBiophys
% Only osIdentity is implemented now.
osType = class(input);
switch osType
    case 'osDisplayRGB'
        % Identity means straight from the frame buffer to brain
        
        % Find properties that haven't been set and set them
        if isempty(osGet(input,'rgbData'))
            input = osSet(input, 'rgbData', rand(64,64,5));
        end
        if isempty(osGet(input,'patchSize'))
            input = osSet(input, 'patchSize', 180);
        end
        if isempty(osGet(input,'timeStep'))
            input = osSet(input,'timeStep',.01);
        end
        
        % Linear computation
        % Determine the range of the rgb input data
        spTempStim = osGet(input, 'rgbData');
        range = max(spTempStim(:)) - min(spTempStim(:));
        
        % @JRG:
        % Special case. If the ir class is rgcPhys, which we use for
        % validation. But in general, this is not the case. There is a
        % scientific question about this 10.  We need JRG and EJ to resolve
        % the spiking rate.
        %
        % James needs to change the spatial RF and temporal weights in
        % order to make these models have the right spike rate, and the 10
        % is a hack to approximate that.
        if isequal(class(ir),'irPhys'),
            spTempStim = spTempStim./range - mean(spTempStim(:))/range;
        else
            spTempStim = 1*(spTempStim./range - mean(spTempStim(:))/range);
            % else  spTempStim = 10*(spTempStim./range);
        end
        
        % Looping over the rgc mosaics
        for rgcType = 1:length(ir.mosaic)
            % We use a separable space-time receptive field.  This allows
            % us to compute for space first and then time. Space.
            [spResponseCenter, spResponseSurround] = ...
                spConvolve(ir.mosaic{rgcType,1}, spTempStim);
            
            % For the subunit model, put each pixel "subunit" of spatial RF
            % through nonlinearity at this point
            %             if isa(ir.mosaic{rgcType},'rgcSubunit')
            %                 % Change this to get generator function
            %
            %                 modeltype = 'pixel';
            %                 % modeltype = 'surround';
            %                 [spResponseCenter, spResponseSurround] = ...
            %                     subunitPooling(spResponseCenter, spResponseSurround, 'model', modeltype);
            %
            %             end
            
            % Convolve with the temporal impulse response
            responseLinear = ...
                fullConvolve(ir.mosaic{rgcType,1}, spResponseCenter, spResponseSurround);
            
            % Store the linear response
            ir.mosaic{rgcType} = mosaicSet(ir.mosaic{rgcType},'responseLinear', responseLinear);
            
        end
        
    case {'osLinear', 'osBioPhys'}
        % Linear OS
        
        % Programming TODO: Connect L, M and S cones to RGC centers and
        % surrounds appropriately
        
        % Determine the range of the cone current
        spTempStim = osGet(input, 'coneCurrentSignal');
        
        % Probably need to do this by cone type
        range = max(spTempStim(:)) - min(spTempStim(:));
        
        % Special case. If the ir class is rgcPhys, which we use for
        % validation. But in general, this is not the case. There is a
        % scientific question about this 10.  We need JRG and EJ to resolve
        % the spiking rate.
        %
        % James needs to change the spatial RF and temporal weights in
        % order to make these models have the right spike rate, and the 10
        % is a hack to approximate that.
        spTempStim = spTempStim./range;
        spTempStim = spTempStim - mean(spTempStim(:)/range);
        
        % Looping over the rgc mosaics
        for rgcType = 1:length(ir.mosaic)
            
            % We use a separable space-time receptive field.  This allows
            % us to compute for space first and then time. Space.
            [spResponseCenter, spResponseSurround] = spConvolve(ir.mosaic{rgcType,1}, spTempStim);
            
            % For the subunit model, put each pixel "subunit" of spatial RF
            % through nonlinearity at this point
            if isa(ir.mosaic{rgcType},'rgcSubunit')
                % Change this to get generator function
                spResponseCenter = cellfun(@exp,spResponseCenter,'uniformoutput',false);
                spResponseSurround = cellfun(@exp,spResponseSurround,'uniformoutput',false);
            end
            
            % Convolve with the temporal impulse response
            % responseLinear = ...
            %    fullConvolve(ir.mosaic{rgcType,1}, spResponseCenter, spResponseSurround);
            
            % spResponseSum = cellfun(@plus,spResponseCenter ,spResponseSurround,'uniformoutput',false);
            % spResponseVecRS = cellfun(@sum,(cellfun(@sum,spResponseSum,'uniformoutput',false)),'uniformoutput',false);
            % spResponseVec=cellfun(@squeeze,spResponseVecRS,'uniformoutput',false);
            
            % cellCtr = 0;
            spResponseVec = cell(nCells(1),nCells(2));
            nCells = size(ir.mosaic{rgcType}.cellLocation);
            for xc = 1:nCells(1)
                for yc = 1:nCells(2)
                    spResponseFull = spResponseCenter{xc,yc} + spResponseSurround{xc,yc};
                    spResponseVec{xc,yc} = squeeze(mean(mean(spResponseFull,1),2))';
                end
            end
            
            % Store the linear response
            ir.mosaic{rgcType} = mosaicSet(ir.mosaic{rgcType},'responseLinear', spResponseVec);
            
        end
        %     case {'osBioPhys'}
        %         %% Full biophysical os
        %         error('Not yet implemented');
        
    case {'bipolar'}
        % Linear computation with bipolar as input
        spCenter = bipolarGet(input, 'responseCenter');
        spSurround = bipolarGet(input, 'responseSurround');
        
        rangeCenter = max(spCenter(:)) - min(spCenter(:));
        rangeSurround = max(spSurround(:)) - min(spSurround(:));
        
        % normalize
        if rangeCenter ~= 0
            spCenter = (spCenter - mean(spCenter(:)))/rangeCenter;
        end
        if rangeSurround ~= 0
            spSurround = (spSurround - mean(spSurround(:)))/rangeSurround;
        end
        
        % Looping over the rgc mosaics
        for rgcType = 1 : length(ir.mosaic)
            xNum = size(ir.mosaic{rgcType}.sRFcenter, 1);
            yNum = size(ir.mosaic{rgcType}.sRFcenter, 2);
            
            tCenterBP = -1;
            tCenterNew = cell(xNum, yNum); tCenterNew(:) = {tCenterBP};
            tSurroundNew = cell(xNum, yNum); tSurroundNew(:) = {0};
            
            ir.mosaic{rgcType}.set('tCenter', tCenterNew);
            ir.mosaic{rgcType}.set('tSurround', tSurroundNew);
        end
        
        % We use a separable space-time receptive field. This allows us to
        % compute for space first and then time.
        
        % space filtering
        [spResponseCenter, spResponseSurround] = ...
            spConvolve(ir.mosaic{rgcType,1}, spCenter, spSurround);

        % Convolve with the temporal impulse response
        responseLinear = ...
            fullConvolve(ir.mosaic{rgcType,1}, spResponseCenter, spResponseSurround);
        
        
        if isa(ir.mosaic{rgcType},'rgcPhys')
            rLinearSU = cell(length(ir.mosaic{rgcType}.sRFcenter));
            for cellNum = 1:length(ir.mosaic{rgcType}.sRFcenter)
                %                     rLinearSU{cellNum,1,1} = 3*responseLinear{cellNum,1}./max(responseLinear{cellNum,1}) + ir.mosaic{rgcType}.tonicDrive{cellNum,1};
                rLinearSUTemp = 8.5*(responseLinear{cellNum,1} - ir.mosaic{rgcType}.tonicDrive{cellNum,1}) + ir.mosaic{rgcType}.tonicDrive{cellNum,1};
                %                     rLinearSUTemp = 20*(responseLinear{cellNum,1} - ir.mosaic{rgcType}.tonicDrive{cellNum,1}) + ir.mosaic{rgcType}.tonicDrive{cellNum,1};
                % NEED TO SUBSAMPLE TO GET CORRECT SPIKE RATE
                rLinearSU{cellNum,1,1} = rLinearSUTemp;%(1:8:end);
            end
            clear responseLinear
            responseLinear = rLinearSU;
        end
        
        % Store the linear response
        ir.mosaic{rgcType} = mosaicSet(ir.mosaic{rgcType},'responseLinear', responseLinear);
        
        % @JRG:  Why set this here?
        % BW deleted.
        % ir.mosaic{rgcType} = mosaicSet(ir.mosaic{rgcType},'response spikes', []);
    otherwise
        error('Unknown os type %s\n',osType);
end

<|MERGE_RESOLUTION|>--- conflicted
+++ resolved
@@ -1,13 +1,9 @@
 function ir = irComputeContinuous(ir, input, varargin)
 % Computes the mosaic's linear response to an input
 %
-<<<<<<< HEAD
-% @JRG:  Why is there no mention of the bipolar object?
-=======
 %   ir = irComputeContinuous(ir, input, varargin)
 %
 %  Rename possibility: irComputeLinearSTSeparable
->>>>>>> 52999513
 %
 % The linear responses for each mosaic are computed one at a time. The
 % linear computation is always space-time separable in here?
