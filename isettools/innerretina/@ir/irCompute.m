--- conflicted
+++ resolved
@@ -17,13 +17,7 @@
 %
 % Computes the responses for all the mosaics attached to the inner retina
 % object.
-%
-<<<<<<< HEAD
-% @JRG:  The initial linear method is carried out in irComputeContinuous.
-% Why isn't this called irComputeLinear?
-%
-=======
->>>>>>> 52999513
+% 
 % For each mosaic, the linear response is computed by spatial convolution
 % of the center and surround RFs. Then, the temporal responses for the
 % center and surround is computed, separably. This stage of the computation
@@ -81,6 +75,4 @@
         end
 end
 
-end
-
-
+end