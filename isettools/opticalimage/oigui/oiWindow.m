--- conflicted
+++ resolved
@@ -32,14 +32,11 @@
 %    **Needs to be filled out**
 %
 
-<<<<<<< HEAD
-% Last Modified by GUIDE v2.5 26-Mar-2018 11:10:17
-=======
 % History:
 %    xx/xx/03         Copyright ImagEval Consultants, LLC, 2003.
 %    01/25/17  GUIDE  Last Modified by GUIDE v2.5 25-Jan-2017 15:25:04
 %    03/19/18  jnm    Formatting (Fin 03/22)
->>>>>>> ceeee3f9
+
 
 % Begin initialization code - DO NOT EDIT
 gui_Singleton = 1;
@@ -2575,13 +2572,9 @@
                 handles, 2);
             disp('Shift-invariant data not loaded')
         end
-<<<<<<< HEAD
     case 'iset3d'
         optics = opticsSet(optics,'model','iset3d');
-=======
-    case 'raytrace'
-        optics = opticsSet(optics, 'model', 'raytrace');
->>>>>>> ceeee3f9
+
     otherwise
         error('Unknown optics method');
 end
@@ -2954,9 +2947,26 @@
 
 % --------------------------------------------------------------------
 function menuHelpISETOnline_Callback(hObject, eventdata, handles)
-<<<<<<< HEAD
-% Help | ISET functions
-web('https://github.com/isetbio/isetbio/wiki','-browser');
+% (Help | ISET Functions) Calls the online help text for ISET
+%
+% Syntax:
+%   menuHelpISETOnline_Callback(hObject, eventdata, handles)
+%
+% Description:
+%    Menu option. Clicking calls the web page help file for ISET.
+%
+% Inputs:
+%    hObject   - handle to menuHelpISETOnline (see GCBO)
+%    eventdata - reserved - to be defined in a future version of MATLAB
+%    handles   - structure with handles and user data (see GUIDATA)
+%
+% Outputs:
+%    None.
+%
+% Optional key/value pairs:
+%    None.
+%
+web('https://github.com/isetbio/isetbio/wiki', '-browser');
 return;
 
 
@@ -2980,26 +2990,4 @@
 thisOI = max(thisOI,1);
 vcSetSelectedObject('oi',thisOI);
 oiRefresh(hObject, eventdata, handles);
-=======
-% (Help | ISET Functions) Calls the online help text for ISET
-%
-% Syntax:
-%   menuHelpISETOnline_Callback(hObject, eventdata, handles)
-%
-% Description:
-%    Menu option. Clicking calls the web page help file for ISET.
-%
-% Inputs:
-%    hObject   - handle to menuHelpISETOnline (see GCBO)
-%    eventdata - reserved - to be defined in a future version of MATLAB
-%    handles   - structure with handles and user data (see GUIDATA)
-%
-% Outputs:
-%    None.
-%
-% Optional key/value pairs:
-%    None.
-%
-web('https://github.com/isetbio/isetbio/wiki', '-browser');
->>>>>>> ceeee3f9
 return;