function txt = oiDescription(oi)
% Generate optical image text description for window
%
% Syntax:
%   txt = oiDescription(oi)
%
% Description:
%    Writes the OI description for the box on the upper right of the
%    window. Manages cases of diffraction-limited, shift-invariant, and ray
%    trace separately.
%
% Inputs:
%    oi  - Struct. An optical image structure.
%
% Outputs:
%    txt - String. The generated optical image's description.
%
% Optional key/value pairs:
%    None.
%

% History:
%    xx/xx/03       Copyright ImagEval Consultants, LLC, 2003.
%    03/19/18  jnm  Formatting

txt = sprintf('\nOptical image\n');

<<<<<<< HEAD
if isempty(oi), txt = 'No image'; return;
else, sz = oiGet(oi,'size');
    if isempty(oiGet(oi,'photons')), txt = addText(txt,sprintf('  No image\n'));
=======
if isempty(oi)
    txt = 'No image'; return;
else
    sz = oiGet(oi, 'size');
    if isempty(oiGet(oi, 'photons'))
        txt = addText(txt, sprintf('  No image\n'));
>>>>>>> ceeee3f9
    else
        str = sprintf('  Size:       [%.0f, %.0f] samples\n', ...
            sz(1), sz(2));
        txt = addText(txt, str);

<<<<<<< HEAD
        u = round(log10(oiGet(oi,'height','m')));
        if (u >= 0 ),     str = sprintf('  Hgt,wdth: [%.2f, %.2f] m\n',oiGet(oi,'height','m'),oiGet(oi,'width','m'));
        elseif (u >= -3), str = sprintf('  Hgt,wdth: [%.2f, %.2f] mm\n',oiGet(oi,'height','mm'),oiGet(oi,'width','mm'));
        else,             str = sprintf('  Hgt,wdth: [%.2f, %.2f] um\n',oiGet(oi,'height','um'),oiGet(oi,'width','um'));
=======
        u = round(log10(oiGet(oi, 'height', 'm')));
        if (u >= 0 )
            str = sprintf('  Hgt, wdth: [%.2f, %.2f] m\n', ...
                oiGet(oi, 'height', 'm'), oiGet(oi, 'width', 'm'));
        elseif (u >= -3)
            str = sprintf('  Hgt, wdth: [%.2f, %.2f] mm\n', ...
                oiGet(oi, 'height', 'mm'), oiGet(oi, 'width', 'mm'));
        else
            str = sprintf('  Hgt, wdth: [%.2f, %.2f] um\n', ...
                oiGet(oi, 'height', 'um'), oiGet(oi, 'width', 'um'));
>>>>>>> ceeee3f9
        end
        txt = addText(txt, str);

<<<<<<< HEAD
        u = round(log10(oiGet(oi,'sampleSize')));
        if (u >= 0 ),     str = sprintf('  Sample:  %.2f  m\n',oiGet(oi,'sampleSize','m'));
        elseif (u >= -3), str = sprintf('  Sample:  %.2f mm\n',oiGet(oi,'sampleSize','mm'));
        else,             str = sprintf('  Sample:  %.2f um\n',oiGet(oi,'sampleSize','um'));
=======
        u = round(log10(oiGet(oi, 'sampleSize')));
        if (u >= 0 )
            str = sprintf('  Sample:  %.2f  m\n', ...
                oiGet(oi, 'sampleSize', 'm'));
        elseif (u >= -3)
            str = sprintf('  Sample:  %.2f mm\n', ...
                oiGet(oi, 'sampleSize', 'mm'));
        else
            str = sprintf('  Sample:  %.2f um\n', ...
                oiGet(oi, 'sampleSize', 'um'));
>>>>>>> ceeee3f9
        end
        txt = addText(txt, str);

        wave = oiGet(oi, 'wave');
        spacing = oiGet(oi, 'binwidth');
        str = sprintf('  Wave:     %.0d:%.0d:%.0d nm\n', ...
            min(wave(:)), spacing, max(wave(:)));
        txt = addText(txt, str);

        meanIll = oiGet(oi, 'meanilluminance');
        if ~isempty(meanIll)
            txt = addText(txt, sprintf('  Illum:       %.1f lux\n', ...
                meanIll));
        end

        fov = oiGet(oi, 'hfov');
        txt = addText(txt, sprintf('  FOV (wide):    %.1f deg\n', fov));
    end
end

% Write out the optics parameters, either DL, SI or RT
optics = oiGet(oi, 'optics');
opticsModel = opticsGet(optics, 'model');

switch lower(opticsModel)
    case {'diffractionlimited', 'dlmtf'}
        txt = [txt, sprintf('Optics (DL)\n')];
        txt = [txt, sprintf('  Mag:  %.2e\n', ...
            opticsGet(optics, 'magnification'))];
        diameter = opticsGet(optics, 'aperturediameter', 'mm');
        txt = [txt, sprintf('  Diameter:  %.2f mm\n', diameter)];

    case 'shiftinvariant'
        txt = [txt, sprintf('Optics (SI)\n')];
        % See above
        % txt = [txt, sprintf('  Mag:  %.2e\n', ...
        %     opticsGet(optics, 'magnification'))];
        diameter = opticsGet(optics, 'aperture diameter', 'mm');
        txt = [txt, sprintf('  Diameter:  %.2f mm\n', diameter)];
        if checkfields(oi, 'optics', 'lens')
            d = oiGet(oi, 'lens density');
            txt = [txt, sprintf('  Lens density:  %.2f \n', d)];
        end
<<<<<<< HEAD
    case 'iset3d'
        % Like shift invariant for now
        txt = [txt, sprintf('Optics (iset3d)\n')];
        diameter = opticsGet(optics,'aperture diameter','mm');
        txt = [txt, sprintf('  Diameter:  %.2f mm\n',diameter)];
        if checkfields(oi,'optics','lens')
            d = oiGet(oi,'lens density');
            txt = [txt, sprintf('  Lens density:  %.2f \n',d)];
        end
=======
    case 'raytrace'
        txt = [txt, sprintf('Optics (RT)\n')];
        diameter = opticsGet(optics, 'aperture diameter', 'mm');
        txt = [txt, sprintf('  Diameter:  %.2f mm\n', diameter)];
>>>>>>> ceeee3f9
    otherwise
        error('Unknown optics model %s. ', opticsModel);
end

return;<|MERGE_RESOLUTION|>--- conflicted
+++ resolved
@@ -25,29 +25,19 @@
 
 txt = sprintf('\nOptical image\n');
 
-<<<<<<< HEAD
-if isempty(oi), txt = 'No image'; return;
-else, sz = oiGet(oi,'size');
-    if isempty(oiGet(oi,'photons')), txt = addText(txt,sprintf('  No image\n'));
-=======
+
 if isempty(oi)
     txt = 'No image'; return;
 else
     sz = oiGet(oi, 'size');
     if isempty(oiGet(oi, 'photons'))
         txt = addText(txt, sprintf('  No image\n'));
->>>>>>> ceeee3f9
+
     else
         str = sprintf('  Size:       [%.0f, %.0f] samples\n', ...
             sz(1), sz(2));
         txt = addText(txt, str);
 
-<<<<<<< HEAD
-        u = round(log10(oiGet(oi,'height','m')));
-        if (u >= 0 ),     str = sprintf('  Hgt,wdth: [%.2f, %.2f] m\n',oiGet(oi,'height','m'),oiGet(oi,'width','m'));
-        elseif (u >= -3), str = sprintf('  Hgt,wdth: [%.2f, %.2f] mm\n',oiGet(oi,'height','mm'),oiGet(oi,'width','mm'));
-        else,             str = sprintf('  Hgt,wdth: [%.2f, %.2f] um\n',oiGet(oi,'height','um'),oiGet(oi,'width','um'));
-=======
         u = round(log10(oiGet(oi, 'height', 'm')));
         if (u >= 0 )
             str = sprintf('  Hgt, wdth: [%.2f, %.2f] m\n', ...
@@ -58,16 +48,10 @@
         else
             str = sprintf('  Hgt, wdth: [%.2f, %.2f] um\n', ...
                 oiGet(oi, 'height', 'um'), oiGet(oi, 'width', 'um'));
->>>>>>> ceeee3f9
+
         end
         txt = addText(txt, str);
 
-<<<<<<< HEAD
-        u = round(log10(oiGet(oi,'sampleSize')));
-        if (u >= 0 ),     str = sprintf('  Sample:  %.2f  m\n',oiGet(oi,'sampleSize','m'));
-        elseif (u >= -3), str = sprintf('  Sample:  %.2f mm\n',oiGet(oi,'sampleSize','mm'));
-        else,             str = sprintf('  Sample:  %.2f um\n',oiGet(oi,'sampleSize','um'));
-=======
         u = round(log10(oiGet(oi, 'sampleSize')));
         if (u >= 0 )
             str = sprintf('  Sample:  %.2f  m\n', ...
@@ -78,7 +62,7 @@
         else
             str = sprintf('  Sample:  %.2f um\n', ...
                 oiGet(oi, 'sampleSize', 'um'));
->>>>>>> ceeee3f9
+
         end
         txt = addText(txt, str);
 
@@ -122,7 +106,7 @@
             d = oiGet(oi, 'lens density');
             txt = [txt, sprintf('  Lens density:  %.2f \n', d)];
         end
-<<<<<<< HEAD
+
     case 'iset3d'
         % Like shift invariant for now
         txt = [txt, sprintf('Optics (iset3d)\n')];
@@ -132,12 +116,7 @@
             d = oiGet(oi,'lens density');
             txt = [txt, sprintf('  Lens density:  %.2f \n',d)];
         end
-=======
-    case 'raytrace'
-        txt = [txt, sprintf('Optics (RT)\n')];
-        diameter = opticsGet(optics, 'aperture diameter', 'mm');
-        txt = [txt, sprintf('  Diameter:  %.2f mm\n', diameter)];
->>>>>>> ceeee3f9
+
     otherwise
         error('Unknown optics model %s. ', opticsModel);
 end
