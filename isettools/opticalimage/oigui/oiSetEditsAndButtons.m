--- conflicted
+++ resolved
@@ -49,23 +49,7 @@
 
 % Set up the buttons for different optics models.
 switch lower(opticsModel)
-<<<<<<< HEAD
-    
-    case {'diffractionlimited','dlmtf'}
-        set(handles.popOpticsModel,'Value',1);
-        switchControlVisibility(handles,'on','diffraction');
-        
-        % Set the diffraction limited optics parameters
-        optics = oiGet(oi,'optics');
-        str = sprintf('%2.2f',opticsGet(optics,'focal Length','mm'));
-        set(handles.editFocalLength,'String',str);
-        str = sprintf('%1.2f',opticsGet(optics,'fnumber'));
-        set(handles.editFnumber,'String',str);
-        
-        val = opticsGet(optics,'off axis method');
-        if strcmpi(val,'skip'), set(handles.btnOffAxis, 'Value',0);
-        else, set(handles.btnOffAxis, 'Value',1);
-=======
+
     case {'diffractionlimited', 'dlmtf'}
         set(handles.popOpticsModel, 'Value', 1);
         switchControlVisibility(handles, 'on');
@@ -80,11 +64,10 @@
         val = opticsGet(optics, 'off axis method');
         if strcmpi(val, 'skip'), set(handles.btnOffAxis, 'Value', 0);
         else, set(handles.btnOffAxis, 'Value', 1);
->>>>>>> ceeee3f9
+
         end
 
     case 'shiftinvariant'
-<<<<<<< HEAD
         set(handles.popOpticsModel,'Value',2);
         switchControlVisibility(handles,'off','shiftinvariant');
         
@@ -92,14 +75,6 @@
         set(handles.popOpticsModel,'Value',3);
         switchControlVisibility(handles,'off','iset3d');
         
-=======
-        set(handles.popOpticsModel, 'Value', 2);
-        switchControlVisibility(handles, 'off');
-
-    case 'raytrace'
-        % TL: What to do here?
-
->>>>>>> ceeee3f9
     otherwise
         error('Unknown optics model')
 end
@@ -178,24 +153,16 @@
 end
 
 %------------------------------------------------------
-<<<<<<< HEAD
 function switchControlVisibility(handles,state,model)
 % Control the display of the diffraction limited buttons and edit
 % fields, fnumber and focal length.
 %
 % Also turns off the diffuser and blur buttons.
 %
-=======
-function switchControlVisibility(handles, state)
-%Turn on/off the diffraction limited buttons and edit fields
-%On turns on the diffraction.
-%Off turns off the diffraction and puts up the custom popup menu
->>>>>>> ceeee3f9
 %
 
 switch state
     case 'on'
-<<<<<<< HEAD
         set(handles.txtFocalLength,'visible','on')
         set(handles.txtFnumber,'visible','on')
         set(handles.editFocalLength,'visible','on')
@@ -214,29 +181,7 @@
         set(handles.editFnumber,'visible','off')
         set(handles.txtM,'visible','off')
         set(handles.txtBlurSD,'visible','off');
-=======
-        set(handles.txtFocalLength, 'visible', 'on')
-        set(handles.txtFnumber, 'visible', 'on')
-        set(handles.editFocalLength, 'visible', 'on')
-        set(handles.editFnumber, 'visible', 'on')
-        set(handles.txtM, 'visible', 'on')
-        % set(handles.btnOffAxis, 'visible', 'on');
-        % set(handles.txtDiffractionLimitedOptics, 'visible', 'on');
-        set(handles.editDiffuserBlur, 'visible', 'on');
-        set(handles.txtBlurSD, 'visible', 'on');
-        
-    case 'off'
-        set(handles.txtFocalLength, 'visible', 'off')
-        set(handles.txtFnumber, 'visible', 'off')
-        set(handles.editFocalLength, 'visible', 'off')
-        set(handles.editFnumber, 'visible', 'off')
-        set(handles.txtM, 'visible', 'off')
-        % set(handles.btnOffAxis, 'visible', 'off');
-        % set(handles.txtDiffractionLimitedOptics, 'visible', 'off');
-        set(handles.editDiffuserBlur, 'visible', 'off');
-        set(handles.txtBlurSD, 'visible', 'off');
->>>>>>> ceeee3f9
-        
+    
         % Turn stuff off a little differently from the various models
         % Not quite sure we have the right conditions here.  For
         % diffraction, I think it is always on.  For iset3d we have
