function oi = oiSet(oi, parm, val, varargin)
% Set ISET optical image parameter values
%
% Syntax:
%   oi = oiSet(oi, parm, val, varargin)
%
% Description:
%    The parameters of an optical image are set through the calls to this
%    routine. Parameters of the optics, attached to this structure, can
%    also be set via this call or by retrieving the optics structure and
%    setting it directly (see below).
%
%    The oi is the object; parm is the name of the parameter; val is the
%    value of the parameter; varargin allows some additional parameters in
%    certain cases.
%
%    There is a corresponding oiGet routine. Many fewer parameters are
%    available for 'oiSet' than 'oiGet'. This is because many of the
%    parameters returned by oiGet are derived from the few parameters that
%    can be set.
%
%    It is  possible to set to the values of the optics structure attached
%    to the oi structure. To do this, use the syntax
%
%    oiSet(oi, 'optics param', val) where param is the optics parameter.
%
%    This synatx replaces the older and more tedious style  
%       optics = oiGet(oi, 'optics'); 
%       optics = opticsSet(optics, 'param', val);
%       oi = oiSet(oi, 'optics', optics);
%
<<<<<<< HEAD
% Examples:
%    oi = oiSet(oi,'name','myName')
%    oi = oiSet(oi,'filename','test')
%    oi = oiSet(oi,'optics',optics);
%    oi = oiSet(oi,'optics fnumber',2.8); oiGet(oi,'optics fnumber')
%
% After writing to the photons field, the illuminance and mean illuminance
% fields are set to empty.
%
% User-settable oi parameters
%
%      {'name'}
%      {'type'}
%      {'distance' }
%      {'horizontal field of view'}
%      {'magnification'}
%
%      {'data'}  - Irradiance information
%        {'photons'}   - Photons; can be set one waveband at a
%                        time: oi = oiSet(oi,'photons',data,wavelength);
%
% Wavelength information
%      {'spectrum'}            - Spectrum structure
%        {'wavelength'}        - Wavelength samples
%
% Optics
%      {'optics'}  - Main optics structure
%      {'optics model'} - Optics computation
%         One of raytrace, diffractionlimited, or shiftinvariant 
%         Spaces and case variation is allowed, i.e.
%         oiSet(oi,'optics model','diffraction limited');
%         The proper data must be loaded to run oiCompute.
%
%      {'diffuser method'} - 'blur', 'birefringent' or 'skip'
%      {'diffuser blur'}   - FWHM blur amount (meters)
%
%      {'depth map'}         - Distance of original scene pixel (meters)
=======
%    After writing to the photons field, the illuminance and mean
%    illuminance fields are set to empty.
%
%    As an aside, the following parameters are contained in the OI that are
%    not alterable by the users (Private).
>>>>>>> ceeee3f9
%
%      Used for management of space allocated to photons
%           {'bit depth'}
%
%      Used to cache optical image illuminance
%           {'illuminance'}
%           {'mean illuminance'}
% Inputs:
%    oi       - Struct. An optical image structure.
%    param    - String. The parameter you wish to assign/alter the value.
%               Some of the user-settable options are categorized below:
%        Bookkeeping
%             {'name'}              - The name of the optical image
%             {'type'}              - Type is always 'opticalimage'
%             {'distance' }         - Scene Distance
%             {'horizontal field of view', 'hfov'}
%             {'magnification'}
%             {'data'}              - Irradiance information
%                 {'photons'}: Photons; can be set one waveband at a time:
%                              oi = oiSet(oi, 'photons', data, wavelength);
%        Wavelength information
%             {'spectrum'}          - Spectrum structure
%                 {'wavelength'}: Wavelength samples
%        Optics
%             {'optics'}            - Main optics structure
%             {'optics model'}      - Optics computation
%                    One of raytrace, diffractionlimited, or shiftinvariant 
%                    Spaces and case variation is allowed, i.e.
%                    oiSet(oi, 'optics model', 'diffraction limited');
%                    The proper data must be loaded to run oiCompute.
%             {'diffuser method'}   - 'blur', 'birefringent' or 'skip'
%             {'diffuser blur'}     - FWHM blur amount (meters)
%             {'psfstruct'}         - Entire PSF structure (shift-variant)
%                 {'sampled RT psf'}: Precomputed shift-variant psfs
%                 {'psf sample angles'}: Vector of sample angle
%                 {'psf image heights'}: Vector of sampled image heights
%                 {'rayTrace optics name'}
%                                   - Optics for deriving shift-variant psf
%             {'depth map'}         - Distance of original scene pixel (m)
%        Auxiliary
%             {'consistency'}       - Is the display consistent with data
%             {'gamma'}             - Display gamma in oiWindow
%    val      - The value you wish to assign to the parameter.
%    varargin - (Optional) Additional information that may be required for
%               the parameter, such as units.
%
% Outputs:
%    oi       - Struct. The modified optical image structure.
%
% Optional key/value pairs:
%    None.
%

<<<<<<< HEAD
%{
% TODO
% Delete this when we are sure we can delete the code, below.
%
%      {'psfstruct'}        - Entire PSF structure (shift-variant)
%       {'sampled RT psf'}     - Precomputed shift-variant psfs
%       {'psf sample angles'}  - Vector of sample angle
%       {'psf image heights'}  - Vector of sampled image heights
%       {'rayTrace optics name'}  - Optics used to derive shift-variant psf
%
%}
if ~exist('parm','var') || isempty(parm), error('Param required'); end
if ~exist('val','var'), error('Value field required.'); end
=======
% History:
%    xx/xx/03       Copyright ImagEval Consultants, LLC, 2003.
%    03/07/18  jnm  Formatting
>>>>>>> ceeee3f9

% Examples:
%{
    oi = oiCreate;
    optics = opticsCreate;
    oi = oiSet(oi, 'name', 'myName')
    oi = oiSet(oi, 'filename', 'test')
    oi = oiSet(oi, 'optics', optics)
    oi = oiSet(oi, 'optics fnumber', 2.8);
    oiGet(oi, 'optics fnumber')
%}
if ~exist('parm', 'var') || isempty(parm), error('Param required'); end
if ~exist('val', 'var'), error('Value field required.'); end

[oType, parm] = ieParameterOtype(parm);

% Handling special optics and lens setting via oiSet
if isequal(oType, 'optics')
    if isempty(parm)
        % oi = oiSet(oi, 'optics', optics);
        oi.optics = val;
        return;
    else
        % Allows multiple additional arguments
        % oiSet(oi, 'optics parm', val);
        oi.optics = opticsSet(oi.optics, parm, val, varargin{:});
        return;
    end
elseif isequal(oType, 'lens')
    if isempty(parm)
        % oiSet(oi, 'lens', val);
        oi.optics.lens = val;
        return;
    else
        % oiSet(oi, 'lens parm', val);
        oi.optics.lens.set(parm, val, varargin{:});
        return;
    end
elseif isempty(parm)
    error('oType %s. Empty param.\n', oType);
end

% General oi parameters set here
parm = ieParamFormat(parm);
switch parm
    case {'name', 'oiname'}
        oi.name = val;

    case 'type'
        oi.type = val;

    case {'filename'}
        % When the data are ready from a file, we save the file name.
        % Happens, perhaps, when reading multispectral image data.
        oi.filename = val;

    case {'consistency', 'computationalconsistency'}
        % When parameters are changed, the consistency flag on the optical
        % image changes. This is irrelevant for the scene case.
        oi.consistency = val;

    case {'gamma'}
        % oiSet([], 'gamma', 0.6);
        % Should this be ieSessionSet('oi gamma', val)
        hObj = ieSessionGet('oi window ');
        hdl = ieSessionGet('oi window handle');
        eventdata = [];
        set(hdl.editGamma, 'string', num2str(val));
        oiWindow('oiRefresh', hObj, eventdata, hdl);

    case {'distance' }
        % Positive for scenes, negative for optical images
        oi.distance = val;

    case {'wangular', 'widthangular', 'fov', ...
            'hfov', 'horizontalfieldofview'}
        oi.wAngular = val;

    case 'magnification'
        % Optical images have other mags calculated from the optics.
        evalin('caller', 'mfilename')
        warndlg('Setting oi magnification. Bad idea.')
        oi.magnification = val;

    case {'optics', 'opticsstructure'}
        oi.optics = val;

    case {'data', 'datastructure'}
        oi.data = val;
        
    case {'lens', 'lenspigment'}
        oi.optics.lens = val;

    case {'photons'}
        % oiSet(oi, 'photons', val)
        if ~(isa(val, 'double') || isa(val, 'single') || ...
                isa(val, 'gpuArray'))
            error('Photons must be type double / single / gpuArray');
        end

        % Perhaps this should go away, too. We should just stick with
        % single and gpuArray throughout.
        bitDepth = oiGet(oi, 'bitDepth');
        if isempty(bitDepth), error('Compression parameters not set'); end
        if ~isempty(varargin)
            % varargin{1} - selected waveband
            idx = ieFindWaveIndex(oiGet(oi, 'wave'), varargin{1});
            idx = logical(idx);
        end

        switch bitDepth
            case 64 % Double
                if isempty(varargin)
                    oi.data.photons = val;
                else
                    oi.data.photons(:, :, idx) = val;
                end
            case 32 % Single
                if isempty(varargin)
                    oi.data.photons = single(val);
                else
                    oi.data.photons(:, :, idx) = single(val);
                end
            otherwise
                error('Unsupported bit depth %f', bitDepth);
        end

        % Clear out derivative luminance/illuminance computations
        oi = oiSet(oi, 'illuminance', []);

<<<<<<< HEAD
=======
        %     case {'datamin', 'dmin'}
        %         error('datamin and datamax are not used anymore');
        %         oi.data.dmin = val;
        %     case {'datamax', 'dmax'}
        %         error('datamin and datamax are not used anymore');
        %         % oi.data.dmax = val;

>>>>>>> ceeee3f9
    case 'bitdepth'
        % Only used to control space allocated to photons (single or
        % double)
        oi.data.bitDepth = val;

    case {'illuminance', 'illum'}
        % The value is stored for efficiency.
        oi.data.illuminance = val;

    case {'meanillum', 'meanilluminance'}
        % This function sets the mean illuminance
        oi = oiAdjustIlluminance(oi, val);

    case {'datawave', 'datawavelength', 'wave', 'wavelength'}
        % oi = oiSet(oi, 'wave', val)
        % The units are always nanometers.
        %
        % Set wavelength samples for the data variable. This is set during
        % the oiCompute to match the scene data. If you set it here, this
        % will either interpolate the data or zero the data (no
        % extrapolation is allowed).

        % If the set is the same as what exists, just return.
        if isequal(oiGet(oi, 'wave'), val(:)), return; end

        % Set the data wavelength term, for now stored in spectrum. It will
        % get shifted to oi.data.wave at some point.
        if checkfields(oi, 'spectrum')
            oldWave = oi.spectrum.wave; 
        else
            oldWave = [];
        end
        oi.spectrum.wave = val(:);

        % Adjusting this parameter simply changes how we interpolate the
        % lens for computing. The full lens data are stored permanently.
        if checkfields(oi, 'optics', 'lens')
            oi.optics.lens.wave = val(:);
        end

        % At this point the photon data might be inconsistent with the data
        % wavelength. We either
        %   * interpolate the data, or 
        %   * if this is an extrapolation case we fill with zeros. 
        %
        % We don't clear the data because the row/col information include
        % spatial measurements that are needed subsequently.
        %
        if checkfields(oi, 'data', 'photons')
            % Ok, so now we have to interpolate the photon data.
            if oldWave(1) < val(1) && oldWave(end) > val(end)
                % Interpolation OK. If the original is monochromatic, we
                % can't interpolate. 
                disp('Interpolating OI photon data');
                p = oiGet(oi, 'photons');
                if ~isempty(p)
                    [p, r, c] = RGB2XWFormat(p); % switch to XW format
                    p = interp1(oldWave, p', val, 'linear*', 0);
                    p = XW2RGBFormat(p', r, c);
                    oi = oiSet(oi, 'photons', p);
                end
            else
                % Maybe we should still print this warning?
                % disp('Extrapolation -  Setting oi photon data to zero.')
                sz = oiGet(oi, 'size');
                oi = oiSet(oi, 'photons', zeros(sz(1), sz(2), ...
                    length(val)));
            end
        end

        % Optical methods
    case {'opticsmodel'}
        % oi = oiSet(oi, 'optics model', 'ray trace');
        % The optics model should be one of: raytrace, diffractionlimited,
        % or shiftinvariant. Spacing and case variation is allowed.
        val = ieParamFormat(val);
        oi.optics.model = val;

        % Glass diffuser properties
    case {'diffusermethod'}
        % This determines calculation 
        % 0 - skip, 1 - gaussian blur, 2 - birefringent
        % We haven't set up the interface yet (12/2009)
        oi.diffuser.method = val;
    case {'diffuserblur'}
        % Should be in meters. The value is set for shift invariant blur.
        % The value for birefringent could come from here, too.
        oi.diffuser.blur = val;

        %{
        % Should be able to delete this - and the comments at the top
        %
        % This was used for the shift variant calculations (ray trace). 
        % It is not used any more here.  It is still retained in ISETCAM.
        % Precomputed shift-variant (sv) psf and related parameters          
    case {'psfstruct', 'shiftvariantstructure'}
        % This structure
        oi.psf = val;
    case {'svpsf', 'sampledrtpsf', 'shiftvariantpsf'}
        % The precomputed shift-variant psfs
        oi.psf.psf = val;
    case {'psfanglestep', 'psfsampleangles'}
        % Vector of sample angles  
        oi.psf.sampAngles= val;
    case {'psfopticsname', 'raytraceopticsname'}
        % Name of the optics data are derived from
        oi.psf.opticsName =val;
    case 'psfimageheights'
        % Vector of sample image heights
        oi.psf.imgHeight = val;
    case 'psfwavelength'
        % Wavelengths for this calculation. Should match the optics, I
        % think. Not sure why it is duplicated.
        oi.psf.wavelength = val;
        %}
        
    case 'depthmap'
        % Depth map, usuaully inherited from scene, in meters
        % oiSet(oi, 'depth map', dMap);
        oi.depthMap = val;

    otherwise
        error('Unknown oiSet parameter: %s', parm);
end

end<|MERGE_RESOLUTION|>--- conflicted
+++ resolved
@@ -29,51 +29,11 @@
 %       optics = opticsSet(optics, 'param', val);
 %       oi = oiSet(oi, 'optics', optics);
 %
-<<<<<<< HEAD
-% Examples:
-%    oi = oiSet(oi,'name','myName')
-%    oi = oiSet(oi,'filename','test')
-%    oi = oiSet(oi,'optics',optics);
-%    oi = oiSet(oi,'optics fnumber',2.8); oiGet(oi,'optics fnumber')
-%
-% After writing to the photons field, the illuminance and mean illuminance
-% fields are set to empty.
-%
-% User-settable oi parameters
-%
-%      {'name'}
-%      {'type'}
-%      {'distance' }
-%      {'horizontal field of view'}
-%      {'magnification'}
-%
-%      {'data'}  - Irradiance information
-%        {'photons'}   - Photons; can be set one waveband at a
-%                        time: oi = oiSet(oi,'photons',data,wavelength);
-%
-% Wavelength information
-%      {'spectrum'}            - Spectrum structure
-%        {'wavelength'}        - Wavelength samples
-%
-% Optics
-%      {'optics'}  - Main optics structure
-%      {'optics model'} - Optics computation
-%         One of raytrace, diffractionlimited, or shiftinvariant 
-%         Spaces and case variation is allowed, i.e.
-%         oiSet(oi,'optics model','diffraction limited');
-%         The proper data must be loaded to run oiCompute.
-%
-%      {'diffuser method'} - 'blur', 'birefringent' or 'skip'
-%      {'diffuser blur'}   - FWHM blur amount (meters)
-%
-%      {'depth map'}         - Distance of original scene pixel (meters)
-=======
 %    After writing to the photons field, the illuminance and mean
 %    illuminance fields are set to empty.
 %
 %    As an aside, the following parameters are contained in the OI that are
 %    not alterable by the users (Private).
->>>>>>> ceeee3f9
 %
 %      Used for management of space allocated to photons
 %           {'bit depth'}
@@ -127,25 +87,10 @@
 %    None.
 %
 
-<<<<<<< HEAD
-%{
-% TODO
-% Delete this when we are sure we can delete the code, below.
-%
-%      {'psfstruct'}        - Entire PSF structure (shift-variant)
-%       {'sampled RT psf'}     - Precomputed shift-variant psfs
-%       {'psf sample angles'}  - Vector of sample angle
-%       {'psf image heights'}  - Vector of sampled image heights
-%       {'rayTrace optics name'}  - Optics used to derive shift-variant psf
-%
-%}
-if ~exist('parm','var') || isempty(parm), error('Param required'); end
-if ~exist('val','var'), error('Value field required.'); end
-=======
 % History:
 %    xx/xx/03       Copyright ImagEval Consultants, LLC, 2003.
 %    03/07/18  jnm  Formatting
->>>>>>> ceeee3f9
+
 
 % Examples:
 %{
@@ -276,8 +221,7 @@
         % Clear out derivative luminance/illuminance computations
         oi = oiSet(oi, 'illuminance', []);
 
-<<<<<<< HEAD
-=======
+
         %     case {'datamin', 'dmin'}
         %         error('datamin and datamax are not used anymore');
         %         oi.data.dmin = val;
@@ -285,7 +229,6 @@
         %         error('datamin and datamax are not used anymore');
         %         % oi.data.dmax = val;
 
->>>>>>> ceeee3f9
     case 'bitdepth'
         % Only used to control space allocated to photons (single or
         % double)
