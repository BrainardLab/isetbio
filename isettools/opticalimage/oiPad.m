--- conflicted
+++ resolved
@@ -39,9 +39,6 @@
 %    contents reference from a non-struct array object."
 %
 
-<<<<<<< HEAD
-if notDefined('sDist') 
-=======
 % History:
 %    xx/xx/03       Copyright ImagEval Consultants, LLC, 2003.
 %    03/07/18  jnm  Formatting
@@ -53,17 +50,12 @@
 %}
 
 if notDefined('sDist')
->>>>>>> ceeee3f9
     scene = vcGetObject('scene');
     if isempty(scene)
         warning('oiPad: No scene, assuming 1 m sDist');
         sDist = 1;
-<<<<<<< HEAD
-    else,  sDist = sceneGet(scene,'distance'); 
-=======
     else
         sDist = sceneGet(scene, 'distance');
->>>>>>> ceeee3f9
     end
 end
 if notDefined('direction'), direction = 'both'; end
@@ -112,18 +104,13 @@
 % The width per horizontal sample at the sensor surface is the ratio of the
 % width to the number of columns. The new number of columns is the sum of
 % the current number and the horizontal pad size, which is in pad(2)
-<<<<<<< HEAD
-if strcmp(direction, 'both'), padCols = padSize(2)*2;
-else, padCols = padSize(2); end
-newWidth = oiGet(oi,'width')* (1 + padCols/oiGet(oi, 'cols'));
-=======
+
 if strcmp(direction, 'both')
     padCols = padSize(2) * 2;
 else
     padCols = padSize(2);
 end
 newWidth = oiGet(oi, 'width') * (1 + padCols / oiGet(oi, 'cols'));
->>>>>>> ceeee3f9
 
 % Find the distance from the image to the lens
 imageDistance = oiGet(oi, 'optics image distance', sDist);
