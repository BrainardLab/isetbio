--- conflicted
+++ resolved
@@ -23,43 +23,12 @@
 %    The units for the frequency support, cycles/{meters, millimeters,
 %    microns}, can be specified (units).
 % 
-<<<<<<< HEAD
-% The formulae are described in dlCore.m
-%
-% If you send in only one argument, it must be the optical image
-% structure. In this first example, We calculate all of the OTFs (one
-% for each wavelength).
-%
-%   OTF2D = dlMTF(oi);
-%
-% To plot the result, we center DC using fftshift
-%
-%  figure(1); 
-%  mesh(fSupport(1,:,1),fSupport(:,1,2),fftshift(OTF2D(:,:,1))); 
-%  colorbar; xlabel('cyc/mm'); ylabel('cyc/mm');
-%
-% If you have pre-computed the arguments, then you can use the
-% optics structure, as in this example
-%
-%  oi = vcGetObject('oi'); wavelength = 400; unit = 'mm';
-%  fSupport = oiGet(oi,'fSupport',unit);
-%  OTF2D = dlMTF(optics,fSupport,wavelength,unit);
-=======
 %    The formulae are described in dlCore.m
->>>>>>> ceeee3f9
 %
 %  See Also:
 %	 oitCalculateOTF, dlCore.m
 %
-<<<<<<< HEAD
-% But, if you want units in cycles/deg, you must send in the optical image.
 %
-% Copyright ImagEval Consultants, LLC, 2003.
-%
-%  See also
-%    oitCalculateOTF, dlCore.m
-=======
-
 % History:
 %    xx/xx/03       Copyright ImagEval Consultants, LLC, 2003.
 %    03/08/18  jnm  Formatting
@@ -96,7 +65,7 @@
 
     % If you want units in cycles/deg, you must sent in the optical image.
 %}
->>>>>>> ceeee3f9
+
 
 % Examples:
 %{
