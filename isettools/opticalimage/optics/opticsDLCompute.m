function oi = opticsDLCompute(scene, oi)
% Diffraction limited optical image computation
%
% Syntax:
%   oi = opticsDLCompute(scene, oi)
%
% Description:
<<<<<<< HEAD
%  The diffraction limited optical image calculation uses only a few
%  parameters (f-number, focal length) to calculate the optical image.  The
%  diffraction limited OTF is calculated on the fly in dlMTF, and applied
%  to the scene image in this routine.
%
% Examples:
%  We normally call oiCompute which then makes the appropriate call to this
%  or to the opticsSICompute, based on how the optics model is set.
%
% Copyright ImagEval Consultants, LLC, 2005
%
% See also:  oiCompute, opticsSICompute

% PROGRAMMING TODO
%   We could insert a geometric distortion function in this code, rather
%   than using it only in the deprecated ray trace methods.
%

%%
=======
%    The diffraction limited optical image calculation uses only a few
%    parameters (f-number, focal length) to calculate the optical image.
%    The diffraction limited OTF is calculated on the fly in dlMTF, and
%    applied to the scene image in this routine.
%
% Inputs:
%    scene - Struct. A scene structure
%    oi    - Struct. An optical image structure
%
% Outputs:
%    oi    - Struct. The modified optical image structure
%
% Optional key/value pairs:
%    None.
%
% Notes:
%    * We don't normally call this function directly. We use oiCompute
%      which then makes the appropriate call based on how the optics model
%      is set.
%    * TODO: Insert geometric distortion function rather than restricting
%      it to the ray trace methods.
%
% See Also:
%    oiCompute, opticsSICompute, opticsRayTrace
%

% History:
%    xx/xx/05       Copyright ImagEval Consultants, LLC, 2005
%    03/12/18  jnm  Formatting

>>>>>>> ceeee3f9
if notDefined('scene'), scene = vcGetObject('scene'); end
if notDefined('oi'), oi = vcGetObject('oi'); end
showWaitBar = ieSessionGet('waitbar');

opticsModel = oiGet(oi, 'optics model');
if ~(strcmpi(opticsModel, 'dlmtf') || ...
        strcmpi(opticsModel, 'diffractionlimited'))
    error('Bad DL optics model %s', opticsModel);
end
wStr = 'OI-DL: ';

% Set the basic parameters of the oi from the scene parameters.
oi = oiSet(oi, 'wangular', sceneGet(scene, 'wangular'));
oi = oiSet(oi, 'data wave', sceneGet(scene, 'wave'));

% Calculate the irradiance of the optical image in photons/(s m^2 nm)
if showWaitBar
    wBar = waitbar(0, [wStr, ' Calculating irradiance...']);
end
oi   = oiSet(oi, 'photons', oiCalculateIrradiance(scene, oi));

% [Note: XXX - We should insert a geometric distortion function here. This
% could be a button on the window that indicates we want the distortion
% computed. Which point in the computation should have the distortion?
% Before or after application of the OTF?]
if showWaitBar
    waitbar(0.3, wBar, [wStr, ' Calculating off-axis falloff']);
end

% Apply the offaxis fall-off.
%
% We either apply a standard cos4th calculation, or we use the more
% elaborate relative illumination derived from CodeV. stored inside of
% data\optics\Lens Design\Standard.
offaxismethod = oiGet(oi, 'optics off axis method');
switch lower(offaxismethod)
    case {'skip', 'none', ''}
    case 'cos4th'
        oi = opticsCos4th(oi);
    otherwise
        fprintf('Unknown offaxis method: %s. Using cos4th', ...
            optics.offaxis);
        oi = opticsCos4th(oi);
end

% We apply the MTF here.
if showWaitBar, waitbar(0.6, wBar, [wStr, ' Applying OTF']); end
oi = opticsOTF(oi, scene);

% Diffuser and illuminance, or just illuminance. Diffuser always resets the
% illuminance, which seems proper.
switch lower(oiGet(oi, 'diffuserMethod'))
    case 'blur'
        if showWaitBar, waitbar(0.75, wBar, [wStr, ' Diffuser']); end
        blur = oiGet(oi, 'diffuserBlur', 'um');
        if ~isempty(blur), oi = oiDiffuser(oi, blur); end
    case 'birefringent'
        if showWaitBar
            waitbar(0.75, wBar, [wStr, ' Birefringent Diffuser']);
        end
        oi = oiBirefringentDiffuser(oi);
    case 'skip'
    otherwise
        error('Unknown diffuser method %s\n', ...
            oiGet(oi, 'diffuser method'));
end

% Compute image illuminance (in lux)
% waitbar(0.9, wBar, [wStr, ' Calculating illuminance']);
oi = oiSet(oi, 'illuminance', oiCalculateIlluminance(oi));

if showWaitBar, close(wBar); end

end<|MERGE_RESOLUTION|>--- conflicted
+++ resolved
@@ -5,27 +5,6 @@
 %   oi = opticsDLCompute(scene, oi)
 %
 % Description:
-<<<<<<< HEAD
-%  The diffraction limited optical image calculation uses only a few
-%  parameters (f-number, focal length) to calculate the optical image.  The
-%  diffraction limited OTF is calculated on the fly in dlMTF, and applied
-%  to the scene image in this routine.
-%
-% Examples:
-%  We normally call oiCompute which then makes the appropriate call to this
-%  or to the opticsSICompute, based on how the optics model is set.
-%
-% Copyright ImagEval Consultants, LLC, 2005
-%
-% See also:  oiCompute, opticsSICompute
-
-% PROGRAMMING TODO
-%   We could insert a geometric distortion function in this code, rather
-%   than using it only in the deprecated ray trace methods.
-%
-
-%%
-=======
 %    The diffraction limited optical image calculation uses only a few
 %    parameters (f-number, focal length) to calculate the optical image.
 %    The diffraction limited OTF is calculated on the fly in dlMTF, and
@@ -49,14 +28,14 @@
 %      it to the ray trace methods.
 %
 % See Also:
-%    oiCompute, opticsSICompute, opticsRayTrace
+%    oiCompute, opticsSICompute
 %
 
 % History:
 %    xx/xx/05       Copyright ImagEval Consultants, LLC, 2005
 %    03/12/18  jnm  Formatting
 
->>>>>>> ceeee3f9
+
 if notDefined('scene'), scene = vcGetObject('scene'); end
 if notDefined('oi'), oi = vcGetObject('oi'); end
 showWaitBar = ieSessionGet('waitbar');
