function [uData, vObj] = visualize(obj, plotType, varargin)
% Visualize an OI sequence
%
% Syntax:
%   [uData, vObj] = visualize(obj, plotType, [varargin]);
%
% Description
%   This is a plot method for the oiSequence class. 
%
% Inputs:
%    obj      - Object. The oi sequence object
%    plotType - String. The type of plot. Options are:
%        'movie illuminance': Gray scale (luminance) video of the stimulus
%        'movie rgb':         Video of the stimuli
%        'weights':           Plot showing time series of weights
%        'montage':           A large montage of the frames and first panel
%                             of weights
%
% Outputs:
%    uData    - Displayed data
%    vObj     - Video object for the movie case.
%
% Optional key/value pairs:
%   save      - Boolean. Save the movie. Default false.
%   FrameRate - Numeric. Frames per second. Default 20.
%   vname     - String. Video file name when saving. Default 'videoName'.
%   showIlluminanceMap
%             - Boolean. Show illuminance map. Default false.
%   eyeMovementsData
%             -  Boolean. Show eye movement data. Default false.
%
% See Also:
%    t_oisCreate
%

% History:
%    xx/xx/16  NP/BW  ISETBIO Team, 2016
%    01/06/18  dhb    Don't print text into command window.
%                     If we want text sometimes, add key/value 'verbose'
%                     pair and set default to false.
%    03/27/18  jnm    Formatting

%% Interpret parameter values
p = inputParser;

p.addRequired('obj');
p.addRequired('plotType', @ischar);

% For video case ...
p.addParameter('vname', '', @ischar);
p.addParameter('FrameRate', 20, @isnumeric);

% Must ask NP more about this
p.addParameter('showIlluminanceMap', false, @islogical);
p.addParameter('eyeMovementsData', struct('show', false), ...
    @(x)(isstruct(x)&&(isfield(x, 'show'))));

% Whether to use vcGraphWin or matlab's figure for rendering
p.addParameter('backendRenderer', 'vcGraphWin', ...
    @(x)(ischar(x)&&(ismember(x, {'vcGraphWin', 'figure'}))));

varargin = ieParamFormat(varargin);
p.parse(obj, plotType, varargin{:});

vname = p.Results.vname;
FrameRate = p.Results.FrameRate;

save = false;
if ~isempty(vname), save = true; end

%%  Show the oiSequence in one of the possible formats
uData = [];  % Returned data.
vObj = [];   % Video object

switch ieParamFormat(plotType)
    case 'weights'
        % Graph the weights'
        vcNewGraphWin;
        plot(obj.timeAxis, obj.modulationFunction);
        xlabel('Time (ms)');
        ylabel('Weight');
        title(sprintf('Composition: %s', obj.composition));
        grid on;
        uData.time = obj.timeAxis;
        uData.wgts = obj.modulationFunction;
    case 'movieilluminance'
        % Show the oi as an illuminance movie
        wgts = obj.modulationFunction;
        nFrames = length(wgts);
        illFixed = oiGet(obj.oiFixed, 'illuminance');
        illMod = oiGet(obj.oiModulated, 'illuminance');
        name = oiGet(obj.oiModulated, 'name');

        % This code is general, and it could become an obj.get.movie;
        % Or obj.get.illuminanceMovie
        % The algorithm for mixing these is problematic because we
        % calculate the max between the two scenes. This normalization can
        % lead to unwanted problems (as it did for vernier coding). I need
        % to have the data come here in real physical units and deal with
        % it appropriately.
        mx1 = max(illFixed(:));
        mx2 = max(illMod(:));
        mx = max(mx1, mx2);
        d = zeros([size(illFixed), length(obj.timeAxis)]);

        % Monochrome image function, below, seems to need 0 256 by default?
        illFixed = 256 * illFixed / mx;
        illMod = 256 * illMod / mx;

        switch obj.composition
            case 'blend'
                for ii = 1:nFrames
                    d(:, :, ii) = illFixed * (1 - wgts(ii)) + ...
                        illMod * wgts(ii);
                end
            case 'add'
                for ii = 1:nFrames
                    d(:, :, ii) = illFixed + illMod * wgts(ii);
                end     
            otherwise
                error('Unknown composition method: %s\n', obj.composition);
        end

        %  Show the movie data. 20Hz Frame rate.
        h = vcNewGraphWin;
        colormap(gray(max(d(:))));
        axis image;
        axis off;
        for ii = 1:nFrames
            image(d(:, :, ii));
            axis image;
            title(name);
            drawnow;
            pause(0.05);
        end
        delete(h);

        uData.movie = d;

        % Write the video object if save is true
        if save
            %disp('Saving video ...')
            [~, vObj] = ieMovie(uData.movie, ...
                'vname', vname, ...
                'FrameRate', FrameRate, ...
                'show', false);
            %disp('Done')
        end

    case 'moviergb'
        % Show the oi as an RGB movie
        wgts = obj.modulationFunction;
        nFrames = length(wgts);

        % I am not sure why this does not work as well with
        % oiGet(oi, 'rgb');  There appears to be some scaling in that case
        % that shifts the means.
        xyzMod = oiGet(obj.oiModulated, 'xyz');
        xyzFixed = oiGet(obj.oiFixed, 'xyz');
        rgbMod = xyz2rgb(xyzMod);
        rgbFixed = xyz2rgb(xyzFixed);
        name = oiGet(obj.oiModulated, 'name');

        % Scale the RGB data to [0, 1] with a common scale factor
        mx1 = max(rgbFixed(:));
        mx2 = max(rgbMod(:));
        mx = max(mx1, mx2);
        d = zeros([size(rgbFixed), length(obj.timeAxis)]);
        rgbFixed = rgbFixed / mx;
        rgbMod = rgbMod / mx;

        switch obj.composition
            case 'blend'
                % We think the mean of rgbFixed and mean of rgbMod should
                % probably be the same in this case.
                for ii = 1:nFrames
                    d(:, :, :, ii) = rgbFixed * (1 - wgts(ii)) + ...
                        rgbMod * wgts(ii);
                end
            case 'add'
                for ii = 1:nFrames
                    d(:, :, :, ii) = rgbFixed + rgbMod * wgts(ii);
                end
            otherwise
                error('Unknown composition method: %s\n', obj.composition);
        end

        %  Show the movie data. 20Hz Frame rate.
        h = vcNewGraphWin;
        axis image;
        axis off;
        for ii = 1:nFrames
            % imagesc(d(:, :, :, ii), [0 256]);
            image(d(:, :, :, ii));
            axis image;
            title(name);
            drawnow;
            pause(0.05);
        end
        delete(h);

        uData.movie = d;

        % Write the video object if save is true
        if save
            %disp('Saving video')
            [~, vObj] = ieMovie(uData.movie, ...
                'vname', vname, ...
                'FrameRate', FrameRate, ...
                'show', false);
            %disp('Done')
        end

    case 'montage'
        % Window with snapshots and possibly eye movements.
<<<<<<< HEAD
        colsNum = round(1.3*sqrt(obj.length));
        rowsNum = round(obj.length/colsNum);
        if (rowsNum*colsNum < obj.length)
            colsNum = colsNum + 1;
        end
=======
        colsNum = round(1.3 * sqrt(obj.length));
        rowsNum = round(obj.length / colsNum);
>>>>>>> 7006abff
        subplotPosVectors = NicePlot.getSubPlotPosVectors(...
            'rowsNum', rowsNum, ...
            'colsNum', colsNum+1, ...
            'heightMargin', 0.05, ...
            'widthMargin', 0.02, ...
            'leftMargin', 0.04, ...
            'rightMargin', 0.00, ...
            'bottomMargin', 0.03, ...
            'topMargin', 0.03);

        if (p.Results.showIlluminanceMap)
            minIllum = Inf;
            maxIllum = -Inf;
            for oiIndex = 1:obj.length
                currentOI = obj.frameAtIndex(oiIndex);
                [illuminanceMap, ~] = oiCalculateIlluminance(currentOI);
                minIllum = min([minIllum min(illuminanceMap(:))]);
                maxIllum = max([maxIllum max(illuminanceMap(:))]);
            end
            if (minIllum == maxIllum)
                illumRange = [minIllum * 0.99 maxIllum * 1.01];
            else
                illumRange = [minIllum  maxIllum];
                meanIlluminance = mean(illumRange);
                illumMod = max(illumRange) / meanIlluminance - 1;
                illumRange = meanIlluminance + ...
                    meanIlluminance * illumMod * [-1 1];
            end
        else
            XYZmax = 0;
            for oiIndex = 1:obj.length
                currentOI = obj.frameAtIndex(oiIndex);
                XYZ = oiGet(currentOI, 'xyz');
                if (max(XYZ(:)) > XYZmax), XYZmax = max(XYZ(:)); end
            end
            % Do not exceed XYZ values of 0.5 (for correct rendering)
            XYZmax = 2 * XYZmax;
        end

        if strcmp(p.Results.backendRenderer, 'vcGraphWin')
            h = vcNewGraphWin;
        else
            h = figure();
            uData.figHandle = h;
        end
        set(h, 'Color', [1 1 1], 'Position', [10 10 1700 730]);
        for oiIndex = 1:obj.length
            if (oiIndex == 1)
                % Plot the modulation function
                subplot('Position', subplotPosVectors(1, 1).v);
                bar(obj.timeAxis * 1000, obj.modulationFunction, 0.9, ...
                    'LineWidth', 1.5, 'FaceColor', [1 0.5 0.5], ...
                    'EdgeColor', [1 0 0]);
                if (numel(obj.timeAxis)>1)
                    timeRange = [obj.timeAxis(1) obj.timeAxis(end)];
                else
                    timeRange = obj.timeAxis(1) + [-0.1 0.1];
                end
                set(gca, 'XLim', timeRange * 1000, 'FontSize', 12);
                title(sprintf('composition: ''%s''', obj.composition));
                ylabel('modulation');
            end

            % Ask theOIsequence to return the oiIndex-th frame
            currentOI = obj.frameAtIndex(oiIndex);
            currentOIonsetTimeMillisecs = 1000 * obj.timeAxis(oiIndex);
            dataXYZ = oiGet(currentOI, 'xyz');
            illuminanceMap = squeeze(dataXYZ(:, :, 2));
            meanIlluminance = mean(illuminanceMap(:));
            % [illuminanceMap, meanIlluminance] = ...
            %    oiCalculateIlluminance(currentOI);
            support = oiGet(currentOI, 'spatial support', 'microns');
            xaxis = support(1, :, 1);
            yaxis = support(:, 1, 2);
            if (p.Results.eyeMovementsData.show)
                spatialRange = [-1 1] * 1.05 * ...
                    max([max(abs(xaxis(:))), max(abs(yaxis(:))), ...
                    max(abs(p.Results.eyeMovementsData.posMicrons))]);
            else
                spatialRange = [-1 1] * 1.05 * ...
                    max([max(abs(xaxis(:))) max(abs(yaxis(:)))]);
            end
            row = floor(oiIndex / (colsNum + 1)) + 1;
            col = mod(oiIndex, colsNum + 1) + 1;
            subplot('Position', subplotPosVectors(row, col).v);
            if (p.Results.showIlluminanceMap)
                illuminanceMap = (illuminanceMap - illumRange(1)) / ...
                    (illumRange(2) - illumRange(1));
                imagesc(xaxis, yaxis, illuminanceMap);
                set(gca, 'CLim', [0 1]);
            else
                rgbImage = xyz2srgb(oiGet(currentOI, 'xyz') / XYZmax);
                imagesc(xaxis, yaxis, rgbImage, [0 1]);
            end

            axis 'image'
            if (col == 1) && (row == rowsNum)
                xticks = [xaxis(1) 0 xaxis(end)];
                yticks = [yaxis(1) 0 yaxis(end)];
                set(gca, 'XTick', xticks, 'YTick', yticks, ...
                    'XTickLabel', sprintf('%2.0f\n', xticks), ...
                    'YTickLabel', sprintf('%2.0f\n', yticks));
                ylabel('microns');
            else
                set(gca, 'XTick', [], 'YTick', [])
                xlabel(sprintf('frame %d (%2.1fms)', oiIndex, ...
                    currentOIonsetTimeMillisecs));
            end

            if (p.Results.eyeMovementsData.show)
                hold on
                if (oiIndex < obj.length )
                    nextOIonsetTimeMillisecs = ...
                        1000 * obj.timeAxis(oiIndex+1);
                else
                    nextOIonsetTimeMillisecs = 1000 * ...
                        (obj.timeAxis(oiIndex) + ...
                        (obj.timeAxis(oiIndex) - obj.timeAxis(oiIndex-1)));
                end

                % plot eye movements during previous OIs in black
                idx = find(p.Results.eyeMovementsData.timeAxisMillisecs ...
                    < currentOIonsetTimeMillisecs);
                plot(p.Results.eyeMovementsData.posMicrons(idx, 1), ...
                    p.Results.eyeMovementsData.posMicrons(idx, 2), 'k.-');
                 % plot eye movements during current OI in red
                idx = find(...
                    p.Results.eyeMovementsData.timeAxisMillisecs >= ...
                    currentOIonsetTimeMillisecs & ...
                    p.Results.eyeMovementsData.timeAxisMillisecs < ...
                    nextOIonsetTimeMillisecs);
                plot(p.Results.eyeMovementsData.posMicrons(idx, 1), ...
                    p.Results.eyeMovementsData.posMicrons(idx, 2), 'r.-');
                hold off;
            end

            if (p.Results.showIlluminanceMap), colormap(bone(1024)); end

            set(gca, 'XLim', spatialRange, 'YLim', spatialRange);
            axis 'xy'

            title(sprintf('mean illum: %2.4f td', meanIlluminance));
            set(gca, 'FontSize', 12);
        end

    otherwise
        error('Unknown plot type %s\n', plotType);
end

end<|MERGE_RESOLUTION|>--- conflicted
+++ resolved
@@ -213,16 +213,8 @@
 
     case 'montage'
         % Window with snapshots and possibly eye movements.
-<<<<<<< HEAD
-        colsNum = round(1.3*sqrt(obj.length));
-        rowsNum = round(obj.length/colsNum);
-        if (rowsNum*colsNum < obj.length)
-            colsNum = colsNum + 1;
-        end
-=======
         colsNum = round(1.3 * sqrt(obj.length));
         rowsNum = round(obj.length / colsNum);
->>>>>>> 7006abff
         subplotPosVectors = NicePlot.getSubPlotPosVectors(...
             'rowsNum', rowsNum, ...
             'colsNum', colsNum+1, ...
