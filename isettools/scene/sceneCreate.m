function [scene,parms] = sceneCreate(sceneName,varargin)
% Create a scene structure.
%
%  [scene,parms] = sceneCreate(sceneName,varargin)
%
% A scene describes the photons emitted from each visible point in the
% scene. Generally, we model planar objects, such as a screen display.  The
% scene is located at some distance from the center of the optics, has a
% field of view, and a spectral radiance distribution.  There are routines
% to handle depth as well that are partly implemented and under
% development.  We plan to integrate this aspect of the modeling with PBRT.
%
% A variety of scene types can be created automatically.  The routines that
% create these scenes, including this one, serve as a template for creating
% others you may wish to design.
%
% Scenes are represented as photons with 32 bits of precision by default.
% The spectral representation is 400:10:700 by default.  Both of these can
% be changed.
%
% To resample with respect to wavelength use the function
% sceneInterpolateW.
%
% The create a scene with 16 bits of precision, call sceneCreate with the
% full list of opticnal arguments and then append two arguments as in
%
%  sceneCreate(<complete list of optional arguments>,'bit depth',16)
%
% MACBETH COLOR AND LUMINANCE CHART
%
%   The default, scene = sceneCreate, is a Macbeth color checker illuminated
%   by a D65 light source with a mean luminance of 100 cd/m2.  The scene is
%   described only a small number of spatial 64x96 (row,col).  This can be
%   changed using the patchSize argument (default - 16 pixels).  The
%   wavelength  400:10:700 samples, making it efficient to use for experiments.
%
%   Example:
%    scene = sceneCreate('macbeth',32);
%
%    patchSize = 8;
%    spectrum.wave = (380:4:1068)';
%    scene = sceneCreate('macbethEE_IR',patchSize,spectrum);
%
%      {'macbethd65'}  - Create a Macbeth D65 image.  Optional
%         parameter of patch size (default = 16 pixels).
%      {'macbethd50'}         - D50 illuminant
%      {'macbethillc'}        - Illuminant C
%      {'macbethfluorescent'} - Fluorescent illuminant
%      {'macbethtungsten'}    - Tungsten illuminant
%      {'macbethEE_IR'}       - Equal energy extends out to the IR
%
%   You can use sceneAdjustIlluminant() to change the scene SPD.  This
%   function runs on MCC and any other scene with an illuminant.
%
%   The size of the individual patches and the wavelength sampling are both
%   parameters. They can be set using the calling procedure
%
%         patchSizePixels = 16;
%         spectrum.wave = [380:5:720];
%         scene = sceneCreate('macbethTungsten',patchSizePixels,spectrum);
%
%     {L*-steps} - Vertical bars spaced in equal L* steps (dark -> light)
%     scene = sceneCreate('LSteps',barWidth=20,nBars=10,deltaE=10);
%
% REFLECTANCE SAMPLE CHART
%
%   {'reflectance chart'}       - Specify random reflectance samples from
%                                 database. There is always a gray strip at
%                                 the right.   Uses sceneReflectanceChart
%
%       pSize = 24;          % Patch size in pixels
%       sSamples = [64 64];  % Surface samples from the files
%       sFiles{1} = fullfile(isetRootPath,'data','surfaces','reflectances','MunsellSamples_Vhrel.mat');
%       sFiles{2} = fullfile(isetRootPath,'data','surfaces','reflectances','Food_Vhrel.mat');
%       sceneCreate('reflectance chart',pSize,sSamples,sFiles);
%
% NARROWBAND COLOR PATCHES
%    wave = [600, 610];  sz = 64;
%    scene = sceneCreate('uniform monochromatic',wave,sz);
%
% SPATIAL TEST PATTERNS:
%
%      {'rings rays'}            - Resolution pattern
%      {'harmonic'}              - Harmonics (can be sums of harmonics)
%      {'sweep frequency'}       - Increasing frequency to the right,
%               increasing contrast upward
%      {'line d65'}              - Line with D65 energy spectrum
%      {'line ee'}               - Line with equal energy spectrum
%      {'bar ee'}                - Vertical bar, equal energy
%      {'point array'}           - Point array
%      {'gridlines'}             - Grid lines
%      {'checkerboard'}          - Checkerboard with equal photon spectrum
%      {'frequency orientation'} - Demosaicking test pattern, equal photon spectrum
%      {'slanted edge'} - Used for ISO spatial resolution, equal photon spectrum
%      {'moire orient'} - Circular Moire pattern
%      {'zone plate'}   - Circular zone plot, equal photon spectrum
%      {'star pattern'} - Radial lines used to test printers and displays
%
%  Additional parameters are available for several of the patterns.  For
%  example, the harmonic call can set the frequency, contrast, phase,
%  angle, row and col size of the harmonic.  The frequency unit in this
%  case is cycles/image.  To obtain cycles per degree, divide by the field
%  of view.
%
%        parms.freq = 1; parms.contrast = 1; parms.ph = 0;
%        parms.ang= 0; parms.row = 128; parms.col = 128;
%        parms.GaborFlag=0;
%        [scene,parms] = sceneCreate('harmonic',parms);
%
%  See the script s_sceneHarmonics for more examples.  In this example, the
%  illuminant is set so that the mean of the harmonic has a 20%
%  reflectance, like a typical gray card.
%
%  Many of the patterns can have an arbitrary image (row,col) size.  This
%  is possible for whitenoise, impulse1dee,lined65,
%
%         imSize = 128; lineOffset = 25;           % Plus is to the right
%         scene = sceneCreate('lined65',imSize);
%         scene = sceneCreate('line ee',imSize,lineOffset);
%         sceneCreate('bar',imageSize,width);
%
%  Other patterns have different parameters:
%
%         sceneCreate('slanted edge',imageSize,edgeSlope);
%         sceneCreate('checkerboard',pixelsPerCheck,numberOfChecks)
%         sceneCreate('grid lines',imageSize,pixelsBetweenLines);
%         sceneCreate('point array',imageSize,pixelsBetweenPoints);
%         sceneCreate('moire orient',imageSize,edgeSlope);
%         sceneCreate('vernier',imageSize,lineWidth,pixelOffset);
%
% TEXT
%      {'letter', 'font}- Scene created for certain character and display
%   For displays that have a psf, and a subset of all the possible letter
%   sizes and font combinations, we can create a scene.
%      letter = 'g'; fontSize = 18; 
%      display ='LCD-Apple'; fontName = 'Georgia';
%      scene = sceneCreate('letter', 'g', fontSize, fontName, display);
%
% NOISE ANALYSIS TEST PATTERNS
%
%      {'linearIntensityRamp'}  -
%      {'uniformEqualEnergy'}   - Equal energy
%      {'uniformEqualPhoton'}   - Equal photon density
%      {'uniform bb'}           - Blackbody, uniform
%      {'whitenoise'}           - Noise pattern for testing
%
%    The uniform patterns are small by default (32,32).  If you would like
%    them at a higher density (not much point), you can use
%
%        sceneCreate('uniform D65',256)
%        sceneCreate('uniform bb',128,6500)    - 6500 deg
%
%    where 256 is the image size in pixels.
%
% SCENES FROM IMAGE DATA
%   We also create scenes using data in image files.  It is also possible
%   to simply read a tiff or jpeg file and create a scene structure.  These
%   image-based scenes created by sceneFromFile.  See the comments there
%   for more information.
%
% See also:  sceneFromFile
%
% Copyright ImagEval Consultants, LLC, 2003.

if notDefined('sceneName'), sceneName = 'default'; end
parms = [];  % Returned in some cases, not many.

% Identify the object type
scene.type = 'scene';
scene = sceneSet(scene,'bit depth',32);   % Single precision
if length(varargin) > 1 && ischar(varargin{end-1})
    str = ieParamFormat(varargin{end-1});
    if isequal(str,'bitdepth')
        scene = sceneSet(scene,'bit depth',varargin{end});
    end
end
sceneName = ieParamFormat(sceneName);

switch sceneName
    case 'default'
        % The user can make a Macbeth with different patch sizes and
        % wavelength sampling, by calling with additional arguments, such
        % as scene = sceneCreate('macbethd65',16,spectrum);
        scene = sceneDefault(scene,'d65');
    case {'macbeth','macbethd65'}
        % sceneCreate('macbethD65',24);
        scene = sceneDefault(scene,'d65',varargin);
    case {'macbethd50'}
        scene = sceneDefault(scene,'d50',varargin);
    case {'macbethc','macbethillc'}
        scene = sceneDefault(scene,'c',varargin);
    case {'macbethfluorescent','macbethfluor'}
        scene = sceneDefault(scene,'fluorescent',varargin);
    case {'macbethtungsten','macbethtung'}
        scene = sceneDefault(scene,'tungsten',varargin);
    case {'macbethee_ir','macbethequalenergyinfrared'}
        % Equal energy illumination into the IR
        % The way to call this would be
        % patchSize = 16;
        % spectrum.wave = 380:4:1068;
        % scene = sceneCreate('macbethEE_IR',patchSize,spectrum)
        scene = sceneDefault(scene,'ir',varargin);
    case {'reflectancechart'}
        % sceneCreate('reflectance chart',pSize,sSamples,sFiles);
        % There is always a gray strip at the right.
        
        % Patch size in pixels
        pSize = 24;
        % Default surface files
        sFiles{1} = fullfile(isetRootPath,'data','surfaces', ...
                            'reflectances','MunsellSamples_Vhrel.mat');
        sFiles{2} = fullfile(isetRootPath,'data','surfaces', ...
                            'reflectances','Food_Vhrel.mat');
        % Surface samples from the files
        sSamples = [64 64];
        
        if isempty(varargin)
        else
            pSize = varargin{1};
            if length(varargin) > 1, sSamples = varargin{2}; end
            if length(varargin) > 2, sFiles = varargin{3}; end
        end
        scene = sceneReflectanceChart(sFiles,sSamples,pSize);
        
    case {'lstar'}
        scene = sceneSet(scene,'name','L-star');
        bWidth = 20; nBars = 10; deltaE = 10;
        if ~isempty(varargin)
            bWidth = varargin{1};
            if length(varargin)>1, nBars  = varargin{2}; end
            if length(varargin)>2, deltaE = varargin{3}; end
        end
        scene = sceneLstarSteps(scene,bWidth,nBars,deltaE);
        
        % Monochrome,RGB and multispectral add only a little.  Mostly created in sceneFromFile
    case {'monochrome','unispectral'}
        % Used for images with only one spectral band.
        scene = sceneSet(scene,'name','monochrome');
        scene = initDefaultSpectrum(scene,'monochrome');
    case {'multispectral','hyperspectral'}
        scene = sceneMultispectral(scene);
    case 'rgb'
        if isempty(varargin), scene = sceneRGB(scene);
        else scene = sceneRGB(varargin{1});end
        
    case {'mackay','rayimage','ringsrays'}
        % Also called the Siemens star pattern
        % radF = 24; imSize = 512;
        % vcAddAndSelectObject(sceneCreate('mackay',radF,imSize));
        % sceneWindow();
        radFreq = 8; sz = 256;
        if length(varargin) >= 1, radFreq = varargin{1}; end
        if length(varargin) >= 2, sz = varargin{2}; end
        if length(varargin) >= 3
            wave  = varargin{3};
            scene = sceneSet(scene,'wave',wave);
        end
        scene = sceneMackay(scene,radFreq,sz);
    case {'harmonic','sinusoid'}
        if isempty(varargin),
            [scene,parms] = sceneHarmonic(scene);
        elseif length(varargin) == 1
            parms = varargin{1};
            [scene,parms] = sceneHarmonic(scene,parms);
        else
            parms = varargin{1};
            wave = varargin{2};
            [scene,parms] = sceneHarmonic(scene,parms, wave);
        end
    case {'sweep','sweepfrequency'}
        % These are always equal photon type.  Could add a third argument
        % for spectral type.
        % sz = 512; maxF = sz/16; sceneCreate('sweepFrequency',sz,maxF);
        sz = 128; maxFreq = sz/16;
        if length(varargin) >= 1, sz = varargin{1}; end
        if length(varargin) >= 2, maxFreq = varargin{2}; end
        scene = sceneSweep(scene,sz,maxFreq);
    case {'ramp','linearintensityramp','rampequalphoton'}
        if isempty(varargin),  sz = 32;
        else                   sz = varargin{1};
        end
        scene = sceneRamp(scene,sz);
    case {'uniform','uniformee','uniformequalenergy'}   %Equal energy
        if isempty(varargin),  sz = 32;
        else                   sz = varargin{1};
        end
        scene = sceneUniform(scene,'equalenergy',sz);
        
    case {'uniformeespecify'}   % Equal energy, specify waveband
        % scene = sceneCreate('uniformEESpecify',sz,wavelength);
        sz = 32; wavelength = 400:10:700;
        if ~isempty(varargin), sz = varargin{1}; end
        if length(varargin) > 1, wavelength = varargin{2}; end
        scene = sceneSet(scene,'wave',wavelength(:));
        scene = sceneUniform(scene,'equalenergy',sz);
    case {'uniformequalphoton','uniformephoton'} %Equal photon density
        % sceneCreate('uniformEqualPhoton',128);
        if isempty(varargin)
            sz = 32;
            scene = sceneUniform(scene,'equal photons',sz);
        elseif length(varargin) == 1
            sz = varargin{1};
            scene = sceneUniform(scene,'equal photons',sz);
        else
            sz = varargin{1};
            wave = varargin{2};
            scene = sceneUniform(scene,'equal photons',sz, wave);
        end
    case 'uniformd65'
        % sceneCreate('uniformEqualPhoton',64);
        % We should include an option for wavelength so that we extend into
        % the IR
        if isempty(varargin),  sz = 32;
        else                   sz = varargin{1};
        end
        scene = sceneUniform(scene,'D65',sz);
    case {'uniformbb'}
        % scene = sceneCreate('uniform bb',64,5000,400:700);
        sz = 32; cTemp = 5000; wave = 400:10:700;
        if ~isempty(varargin),    sz    = varargin{1}; end
        if length(varargin) >= 2, cTemp = varargin{2}; end
        if length(varargin) >= 3, wave  = varargin{3}; end
        scene = sceneSet(scene,'wave',wave);
        scene = sceneUniform(scene,'BB',sz,cTemp);
    case {'uniformmonochromatic'}
        % scene = sceneCreate('uniform monochromatic',sz,wavelength);
        
        % Create a uniform, monochromatic image.  Used for color-matching
        % analyses.  Set the peak radiance in photons.
        sz = 128; wavelength = 500;
        if length(varargin) >= 1, wavelength = varargin{1}; end
        if length(varargin) >= 2, sz = varargin{2}; end
        
        scene = sceneSet(scene,'wave',wavelength);
        scene = sceneUniform(scene,'equalenergy',sz);
        scene = sceneSet(scene,'name','narrow band');
        
    case {'lined65','impulse1dd65'}
        if isempty(varargin), sz = 64;
        else sz = varargin{1};
        end
        scene = sceneLine(scene,'D65',sz);
    case {'lineee','impulse1dee'}
        % scene = sceneCreate('line ee',size,offset,wave);
        % size:   Image row/col
        % offset: Pixel offset from center (c + offset)
        % wave:   Wavelength samples
        % scene = sceneCreate('lineee',128,2);
        % scene = sceneCreate('lineee',128,2,380:4:1068);
        sz = 64; offset = 0;
        if length(varargin) >= 1, sz = varargin{1};     end
        if length(varargin) >= 2, offset = varargin{2}; end
        if length(varargin) == 3
            scene = sceneSet(scene,'wave',varargin{3});
        end
        scene = sceneLine(scene,'equalEnergy',sz,offset);
    case {'lineequalphoton','lineep'}
        % sceneCreate('line ep',sz,offset);
        sz = 64; offset = 0;
        if length(varargin) >= 1, sz = varargin{1};     end
        if length(varargin) >= 2, offset = varargin{2}; end
        scene = sceneLine(scene,'equalPhoton',sz,offset);
    case {'bar'}
        % sceneCreate('bar',sz,width)
        sz = 64; width = 3;
        if length(varargin) >=1, sz    = varargin{1};   end
        if length(varargin) >=2, width = varargin{2};   end
        scene = sceneBar(scene,sz,width);
    case {'vernier'}
        % sceneCreate('vernier', type, params)
        % The possible types are 
        %   
        if ~isempty(varargin), type = varargin{1}; else type = 'object'; end
        if length(varargin) > 1, 
            params = varargin{2};
        else
            params = [];
        end
        scene = sceneVernier(scene, type, params);
    case {'whitenoise','noise'}
        % sceneCreate('noise',[128 128])
        sz = 128; contrast = 20;
        if length(varargin) >= 1, sz = varargin{1}; end
        if length(varargin) >= 2, contrast = varargin{2}; end
        
        scene = sceneNoise(scene,sz,contrast);
        scene = sceneSet(scene,'name','white noise');
        
    case {'pointarray','manypoints'}
        % sceneCreate('pointArray',sz,spacing,spectralType);
        sz = 128; spacing = 16; spectralType = 'ep';
        if length(varargin) >= 1, sz           = varargin{1}; end
        if length(varargin) >= 2, spacing      = varargin{2}; end
        if length(varargin) >= 3, spectralType = varargin{3}; end
        scene = scenePointArray(scene,sz,spacing,spectralType);
        
    case {'gridlines','distortiongrid'}
        % sceneCreate('gridlines',sz,spacing,spectralType);
        sz = 128; spacing = 16; spectralType = 'ep';
        if length(varargin) >= 1, sz           = varargin{1}; end
        if length(varargin) >= 2, spacing      = varargin{2}; end
        if length(varargin) >= 3, spectralType = varargin{3}; end
        scene = sceneGridLines(scene,sz,spacing,spectralType);
        
    case {'checkerboard'}
        period = 16; spacing = 8; spectralType = 'ep';
        if length(varargin) >= 1, period       = varargin{1}; end
        if length(varargin) >= 2, spacing      = varargin{2}; end
        if length(varargin) >= 3, spectralType = varargin{3}; end
        scene = sceneCheckerboard(scene,period,spacing,spectralType);
        
    case {'demosaictarget','freqorientpattern', ...
            'frequencyorientation','freqorient'}
        %   parms.angles = linspace(0,pi/2,5);
        %   parms.freqs =  [1,2,4,8,16];
        %   parms.blockSize = 64;
        %   parms.contrast = .8;
        %   scene = sceneCreate('freqorient',parms);
        if isempty(varargin), scene = sceneFOTarget(scene);
        else
            % First argument is parms structure
            scene = sceneFOTarget(scene,varargin{1});
        end
        
    case {'moireorient'}
        %% Moire pattern test
        %   parms.angles = linspace(0,pi/2,5);
        %   parms.freqs =  [1,2,4,8,16];
        %   parms.blockSize = 64;
        %   parms.contrast = .8;
        % scene = sceneCreate('moire orient',parms);
        if isempty(varargin), scene = sceneMOTarget(scene);
        else
            % First argument is parms structure
            scene = sceneMOTarget(scene,varargin{1});
        end
    case {'slantedbar','iso12233','slantededge'}
        % scene = sceneCreate('slantedEdge',sz, slope, fieldOfView, wave);
        % scene = sceneCreate('slantedEdge',128,1.33);  % size, slope
        % scene = sceneCreate('slantedEdge',128,1.33,[], 380:4:780);
        barSlope = []; fov = []; wave = []; imSize = [];
        if length(varargin) >= 1, imSize = varargin{1}; end
        if length(varargin) >= 2, barSlope = varargin{2};  end
        if length(varargin) >= 3, fov = varargin{3}; end
        if length(varargin) >= 4, wave = varargin{4}; end
        scene = sceneSlantedBar(scene,imSize,barSlope,fov,wave);
        
    case {'zoneplate'}
        scene = sceneZonePlate(scene,384);
    case {'starpattern','radiallines'}
        % Thin radial lines - Useful for testing oriented blur
        %
        % scene = sceneCreate('starPattern');
        % scene = sceneCreate('starPattern',384);
        imSize = 256; spectralType = 'ep'; nLines = 8;
        if length(varargin) >=1, imSize = varargin{1}; end
        if length(varargin) >=2, spectralType = varargin{2}; end
        if length(varargin) >=3, nLines = varargin{3}; end
        scene = sceneRadialLines(scene,imSize,spectralType,nLines);
        
    case {'letter', 'font'}
        % Create scene of single letter
        %
        % scene = sceneCreate('letter',font,display);
        
        % Defaults, both have 96 dpi
        font = fontCreate; display = 'LCD-Apple';  
        
        % Assign arguments
        if ~isempty(varargin), font = varargin{1}; end
        if length(varargin) > 1, display = varargin{2}; end      
        if ischar(display), display = displayCreate(display); end
        
        scene = sceneFromFont(font,display);
        return;  % Do not adjust luminance or other properties
        
    otherwise
        error('Unknown scene format.');
end

%% Optional initializations
% The initializations below here are not required, but they are used by
% some of the default patterns above.  If you create a new scene type and
% don't want any of these initializations, call a return at the end of the
% case statement above.

% Initialize scene geometry, spatial sampling if not already set above
scene = sceneInitGeometry(scene);
scene = sceneInitSpatial(scene);

% Scenes are initialized to a mean luminance of 100 cd/m2.  The illuminant
% is adjusted so that dividing the radiance (in photons) by the illuminant
% (in photons) produces the appropriate peak reflectance (default = 1).
%
% Also, a best guess is made about one known reflectance.
if ~notDefined('scene.data.photons')
    if isempty(sceneGet(scene,'knownReflectance')) && ...
            checkfields(scene,'data','photons')       
        % If there is no illuminant yet, set the illuminant to equal
        % photons at 100 cd/m2
        wave = sceneGet(scene, 'wave');
        if isempty(sceneGet(scene,'illuminant'))
            il = illuminantCreate('equal photons', wave, 100);
            scene = sceneSet(scene, 'illuminant', il);
        end
        
        % There is no knownReflectance, so we set the peak radiance to a
        % reflectance of 0.9.
        v = sceneGet(scene, 'peakRadianceAndWave');
        idxWave = find(wave == v(2));
        p = sceneGet(scene, 'photons', v(2));
        [~, ij] = max2(p);
        v = [0.9 ij(1) ij(2) idxWave];
        scene = sceneSet(scene,'knownReflectance',v);
    end
    
    luminance = sceneCalculateLuminance(scene);
    scene = sceneSet(scene,'luminance',luminance);
    
    % This routine also adjusts the illumination level to be consistent
    % with the reflectance and scene photons.
    scene = sceneAdjustLuminance(scene,100);
    
    if ieSessionGet('gpu compute')
        p = sceneGet(scene, 'photons');
        scene = sceneSet(scene, 'photons', gpuArray(p));
    end
end

end

%---------------------------------------------------
function scene = sceneNoise(scene,sz,contrast)
%% Make a spatial white noise stimulus
% contrast is the standard deviation of the N(0,contrast) noise.
% The noise is shifted to a mean of 0.5, and the level is clipped to a
% minimum of 0.

if notDefined('sz'), sz = [128,128]; end
if notDefined('contrast'), contrast = 0.20;
elseif contrast > 1, contrast = contrast/100;
end

scene = initDefaultSpectrum(scene,'hyperspectral');
wave  = sceneGet(scene,'wave');
nWave = sceneGet(scene,'nwave');

% This is an image with reasonable dynamic range (10x).
d   = randn(sz)*contrast + 1; d = max(0,d);

% This is a D65 illuminant
il = illuminantCreate('d65',wave,100);
p  = illuminantGet(il,'photons');
scene = sceneSet(scene,'illuminant',il);

%
photons = zeros(sz(1),sz(2),nWave);
for ii=1:nWave, photons(:,:,ii) = d*p(ii); end

% Allocate space for the (compressed) photons
scene = sceneSet(scene,'photons',photons);

% By setting the fov here, we will not override the value in
% sceneInitSpatial() when this returns
scene = sceneSet(scene,'fov',1);

end


%----------------------------------
function scene = sceneDefault(scene,illuminantType,args)
%% Default is a Macbeth chart with D65 illuminant and 16 pixels/patch
<<<<<<< HEAD
=======
%
% The input arguments are
%   pixelsPerPatch and wavelength
%
%   sceneDefault(scene,'d65',16,[400:10:700]);
%
>>>>>>> ea10327f

if notDefined('illuminantType'), illuminantType = 'd65'; end
if notDefined('args'), args = []; end

if (isempty(args) || isempty(args{1})), patchSize = 16;
else patchSize = args{1};
end

% Create the scene variable
if isempty(args) || length(args) < 2 || isempty(args{2})
        scene = initDefaultSpectrum(scene,'hyperspectral');
else    scene = sceneSet(scene,'wave',args{2});
end
wave = sceneGet(scene,'wave');

switch lower(illuminantType)
    case 'd65'
        scene = sceneSet(scene,'name','Macbeth (D65)');
        lightSource = illuminantCreate('D65',wave,100);
    case 'd50'
        scene = sceneSet(scene,'name','Macbeth (D50)');
        lightSource = illuminantCreate('D50',wave,100);
    case 'fluorescent'
        scene = sceneSet(scene,'name','Macbeth (Fluorescent)');
        lightSource = illuminantCreate('Fluorescent',wave,100);
    case 'c'
        scene = sceneSet(scene,'name','Macbeth (Ill C)');
        lightSource = illuminantCreate('illuminantC',wave,100);
    case 'tungsten'
        scene = sceneSet(scene,'name','Macbeth (Tungsten)');
        lightSource = illuminantCreate('tungsten',wave,100);
    case 'ir'
        scene = sceneSet(scene,'name','Macbeth (IR)');
        lightSource = illuminantCreate('equalEnergy',wave,100);
    otherwise
        error('Unknown illuminant type.');
end

% Default distance in meters.
scene = sceneSet(scene,'distance',1.2);

% Scene magnification is always 1.
% Optical images have other magnifications that depend on the optics.
scene = sceneSet(scene,'magnification',1.0);

% The default patch size is 16x16.
spectrum = sceneGet(scene,'spectrum');
surface = macbethChartCreate(patchSize,(1:24),spectrum);

% scene = sceneCreateMacbeth(macbethChartObject,lightSource,scene);
iPhotons = illuminantGet(lightSource,'photons');
[surface,r,c] = RGB2XWFormat(surface.data);
sPhotons = surface*diag(iPhotons);
sPhotons = XW2RGBFormat(sPhotons,r,c);

% We compute the product of the surface reflectance and illuminant photons
% here
% scene = sceneSet(scene,'cphotons',surface.data .* photons);
scene = sceneSet(scene,'photons',sPhotons);

% Store the light source
scene = sceneSet(scene,'illuminant',lightSource);

end

%--------------------------------------------------
function scene = sceneMultispectral(scene)
%% Default multispectral structure

scene = sceneSet(scene,'name','multispectral');
scene = initDefaultSpectrum(scene,'multispectral');

end

%--------------------------------------------------
function scene = sceneRGB(scene)
%% Prepare a scene for RGB data.

if notDefined('scene'), scene.type = 'scene'; end

scene = sceneSet(scene,'name','rgb');
scene = sceneSet(scene,'type','scene');
scene = initDefaultSpectrum(scene,'hyperspectral');

% Set up an illuminant - but it is not nicely scaled.  And we don't have a
% known reflectance.
wave = sceneGet(scene,'wave');
il = illuminantCreate('d65',wave,100);
scene = sceneSet(scene,'illuminant',il);

end

%--------------------------------------------------
function scene = sceneMackay(scene,radFreq,sz)
%% Someone (I think Chris Tyler) told me the ring/ray pattern is also called
% the Mackay chart.
%   Reference from Joyce here:
%
% Some people call it the Siemens Star pattern (Wueller).
%
% We fill the central circle with a masking pattern.  The size of the
% central region is at the point when the rays would start to alias.  The
% the circumference of the central circle is 2*pi*r (with r in units of
% pixels).  When the radial frequency is f, we need a minimum of 2f pixels
% on the circumference.  So the circumference is 2*pi*r, so that we want
% the radius to be at least r = f/pi.  In practice that is too exact for
% the digital domain.  So we double the radius.
%

if notDefined('radFreq'), radFreq = 8; end
if notDefined('sz'),      sz = 256; end

scene = sceneSet(scene,'name','mackay');

if ~isfield(scene,'spectrum')
    scene = initDefaultSpectrum(scene,'hyperspectral');
end
nWave = sceneGet(scene,'nwave');

img = imgMackay(radFreq,sz);

% Insert central circle mask
r = round(2*radFreq/pi);  % Find the radius for the central circle

% Find the distance from the center of the image
[X,Y] = meshgrid(1:sz,1:sz); X = X - mean(X(:)); Y = Y - mean(Y(:));
d = sqrt(X.^2 + Y.^2);

% Everything with a distance less than 2r set to mean gray (128) for now.
l = (d < r);
img(l) = 128;  % figure; imagesc(img)

scene = sceneSet(scene,'cphotons',repmat(img,[1,1,nWave]));

% Set up an illuminant
wave = sceneGet(scene,'wave');
il = illuminantCreate('equal photons',wave,100);
scene = sceneSet(scene,'illuminant',il);

end

%--------------------------------------------------
function scene = sceneSweep(scene,sz,maxFreq)
%%  These are always equal photon

if notDefined('sz'), sz = 128; end
if notDefined('maxFreq'), maxFreq = sz/16; end

scene = sceneSet(scene,'name','sweep');
scene = initDefaultSpectrum(scene,'hyperspectral');
nWave = sceneGet(scene,'nwave');

img = imgSweep(sz,maxFreq);
img = img/max(img(:));

wave  = sceneGet(scene,'wave');
il    = illuminantCreate('equal photons',wave,100);
scene = sceneSet(scene,'illuminant',il);

img       = repmat(img,[1,1,nWave]);
[img,r,c] = RGB2XWFormat(img);
illP      = illuminantGet(il,'photons');
img       = img*diag(illP);
img       = XW2RGBFormat(img,r,c);
scene     = sceneSet(scene,'photons',img);

end

%--------------------------------------------------
function [scene,p] = sceneHarmonic(scene,params, wave)
%% Create a scene of a (windowed) harmonic function.
%
% Harmonic parameters are: parms.freq, parms.row, parms.col, parms.ang
% parms.ph, parms.contrast
%
% Missing default parameters are supplied by imageHarmonic.
%
% The frequency is with respect to the image (cyces/image).  To determine
% cycles/deg, use cpd: freq/sceneGet(scene,'fov');
%

scene = sceneSet(scene,'name','harmonic');

if notDefined('wave')
    scene = initDefaultSpectrum(scene,'hyperspectral');
else
    scene = initDefaultSpectrum(scene, 'custom',wave);
end

nWave = sceneGet(scene,'nwave');

% TODO: Adjust pass the parameters back from the imgHarmonic window. In
% other cases, they are simply attached to the global parameters in
% vcSESSION.  We can get them by a getappdata call in here, but not if we
% close the window as part of imageSetHarmonic
if notDefined('params')
    [h, params] = imageSetHarmonic; waitfor(h);
    img = imageHarmonic(params);
    p   = params;
else
    [img,p] = imageHarmonic(params);
end

% To reduce rounding error problems for large dynamic range, we set the
% lowest value to something slightly more than zero.  This is due to the
% ieCompressData scheme.
img(img==0) = 1e-4;
img   = img/(2*max(img(:)));    % Forces mean reflectance to 25% gray

% Mean illuminant at 100 cd
wave = sceneGet(scene,'wave');
il = illuminantCreate('equal photons',wave,100);
scene = sceneSet(scene,'illuminant',il);

img = repmat(img,[1,1,nWave]);
[img,r,c] = RGB2XWFormat(img);
illP = illuminantGet(il,'photons');
img = img*diag(illP);
img = XW2RGBFormat(img,r,c);
scene = sceneSet(scene,'photons',img);

% set scene field of view
scene = sceneSet(scene, 'h fov', 1);

end

%--------------------------------------------------
function scene = sceneRamp(scene,sz)
%% Intensity ramp (see L-star chart for L* steps)

if notDefined('sz'), sz = 128; end

scene = sceneSet(scene,'name','ramp');
scene = initDefaultSpectrum(scene,'hyperspectral');
nWave = sceneGet(scene,'nwave');
wave = sceneGet(scene,'wave');

img = imgRamp(sz);
img = img/(max(img(:)));

il = illuminantCreate('equal photons',wave,100);
scene = sceneSet(scene,'illuminant',il);

img = repmat(img,[1,1,nWave]);
[img,r,c] = RGB2XWFormat(img);
illP = illuminantGet(il,'photons');
img = img*diag(illP);
img = XW2RGBFormat(img,r,c);
scene = sceneSet(scene,'photons',img);

end

%--------------------------------------------------
function scene = sceneUniform(scene,spectralType,sz,varargin)
%% Create a spatially uniform scene.
%
% Various spd types are supported, including d65, blackbody, equal energy,
% equal photon
%

if notDefined('scene'), error('Scene required.'); end
if notDefined('spectralType'), spectralType = 'ep'; end
if notDefined('sz'), sz = [32 32]; end
if isscalar(sz), sz = [sz sz]; end
assert(numel(sz) == 2, 'sz should be 2 element vector');
sz = sz(:)'; % make sure sz is a row vector

scene = sceneSet(scene,'name',sprintf('uniform-%s',spectralType));

if isempty(varargin)
    if ~isfield(scene,'spectrum')
        scene = initDefaultSpectrum(scene,'hyperspectral');
    end
end
wave  = sceneGet(scene,'wave');
nWave = sceneGet(scene,'nwave');

% 100% reflectance
d = ones([sz nWave]);

spectralType = ieParamFormat(spectralType);
switch lower(spectralType)
    case {'d65','equalenergy','equalphotons','ee'}
        il = illuminantCreate(spectralType,wave);
    case {'blackbody','bb'}
        if isempty(varargin), cTemp = 5000;
        else                  cTemp = varargin{1};
        end
        il = illuminantCreate('blackbody',wave,cTemp);
    otherwise
        error('Unknown spectral type:%s\n',spectralType);
end

% Set illuminant
scene = sceneSet(scene,'illuminant',il);

% Create scene photons
illP = sceneGet(scene,'illuminant photons');
for ii=1:nWave, d(:,:,ii) = d(:,:,ii)*illP(ii); end

scene = sceneSet(scene,'cphotons',d);

end

%--------------------------------------------------
function scene = sceneLine(scene,spectralType,sz,offset)
%% Create a single line scene.
% This is used for computing linespreads and OTFs.

if notDefined('spectralType'), spectralType = 'ep'; end
if notDefined('sz'),     sz = 64; end
if notDefined('offset'), offset = 0; end

scene = sceneSet(scene,'name',sprintf('line-%s',spectralType));

if ~isfield(scene,'spectrum')
    scene = initDefaultSpectrum(scene,'hyperspectral');
end
wave    = sceneGet(scene,'wave');
nWave   = sceneGet(scene,'nwave');

% Black is more than zero to prevent HDR problem with ieCompressData
linePos = round(sz/2) + offset;
photons = ones(sz,sz,nWave)*1e-4;
photons(:,linePos,:) = 1;

spectralType = ieParamFormat(spectralType);
% Figure out a way to do this using sceneSet.
switch lower(spectralType)
    case {'ep','equalphotons','ephoton','equalphoton'}
        % Equal number of photons at every wavelength
        il = illuminantCreate('equal photons',wave);
    case {'ee','equalenergy','eenergy'}
        % Equal energy at every wavelength.  The large scale factor applied
        % to the number of photons is just to produce a reasonable energy
        % level.
        il = illuminantCreate('equal energy',wave);
        
    case 'd65'
        % D65 spectra for the line
        il = illuminantCreate('d65',wave);
        
    otherwise
        error('Unknown uniform field type %s.',spectralType);
end

scene = sceneSet(scene,'illuminant',il);
p     = sceneGet(scene,'illuminant photons');
for ii=1:nWave, photons(:,:,ii) = photons(:,:,ii)*p(ii); end

scene = sceneSet(scene,'photons',photons);

end

%--------------------------------------------------
function scene = sceneBar(scene,sz,width)
%% Create a single bar scene.
% This is used for computing the effect of scene dot density, say for a
% display with varying dots per inch.

if notDefined('sz'),     sz = 64; end
if notDefined('width'), width = 5; end

scene = sceneSet(scene,'name',sprintf('bar-%d',width));

if ~isfield(scene,'spectrum')
    scene = initDefaultSpectrum(scene,'hyperspectral');
end
wave    = sceneGet(scene,'wave');
nWave   = sceneGet(scene,'nwave');

% Black is more than zero to prevent HDR problem with ieCompressData
barPos = (1:width) + round((sz - width)/2);
photons = ones(sz,sz,nWave)*1e-8;   % Very dark reflectance mostly
photons(:,barPos,:) = 1;            % White reflectance in bar region

il = illuminantCreate('equal photons',wave);
scene = sceneSet(scene,'illuminant',il);
p     = sceneGet(scene,'illuminant photons');

% Create the radiance that matches reflectance and illuminant
for ii=1:nWave, photons(:,:,ii) = photons(:,:,ii)*p(ii); end

% Attach the photons to the scene
scene = sceneSet(scene,'photons',photons);

end

%------------------------
function scene = sceneVernier(scene, type, params)
%% scene for vernier acuity
%    type indicates what scene is created from, can take value from
%      'display' - scene is created from an image on display
%      'object'  - scene is created from the object structure which
%                  contains specific parameters.  
%
%   The parameters of the vernier object are described here:
%      sceneSz    - scene resolution, default is 64
%      barWidth   - bar width in pixels
%      offset     - displacement in pixels
%      lineSpace  - spacing between the lines in pixels if type = 'display'
%      display    - display name or structure, useful if type = 'display'
%      barColor   - bar color, 0~1 RGB value for type = 'display'
%      bgColor    - background color, 0~1 RGB for type = 'display'
%      meanLum    - mean luminance
%      il         - illuminanece, for type = 'object'
%      barReflect - bar reflectance, for type = 'object'
%      bgReflect  - background reflectance, for type = 'object'
%
% Any parameters that are not specified in the structure have defaults.
% See the code below.
%
% HJ

% check inputs
if notDefined('scene'), error('scene requried'); end
if notDefined('type'),  type = 'object'; end

% init parameters from params
if isfield(params, 'sceneSz'),   sz = params.sceneSz; else sz = 64; end
if isfield(params, 'barWidth'),  width = params.barWidth; else width = 1; end
if isfield(params, 'offset'),    offset = params.offset; else offset = 1; end
if isfield(params, 'lineSpace'), lineSpace = params.lineSpace;
else lineSpace = inf; end

% Set scene parameters based on type
switch type
    case 'object'
        % Init bar and background reflectance parameter
        if isfield(params,'barReflect')
            lineReflectance = params.barReflect;
        else
            lineReflectance = 0.6;
        end
        if isfield(params, 'bgReflect')
            backReflectance = params.bgReflect;
        else
            backReflectance = 0.3;
        end
        
        scene = sceneSet(scene,'name',sprintf('vernier-%d',offset));
        
        %% We make the image square
        if isscalar(sz)
            r = sz; c = sz;
        else
            r = sz(1);  c = sz(2);
        end
        
        % Make the column number odd so we can really center the top line
        if ~isodd(c), c = c+1; end
        
        % Vernier line size and offset
        % Top and bottom half rows and columns
        % Columns containing top line, shifted offset/2
        topCols = (1:width) + round((c - width)/2) - floor(offset/2);
        
        % Columns containing bottom line, shifted offset from top columns
        % With this algorithm, the width of the
        botCols = topCols + offset;
        
        % Split the rows, too
        topHalf = round(r/2);
        topRows = 1:topHalf; botRows = (topHalf+1):r;
        
        %% Init spectrum
        
        if ~isfield(scene,'spectrum')
            scene = initDefaultSpectrum(scene,'hyperspectral');
        end
        wave    = sceneGet(scene,'wave');
        nWave   = sceneGet(scene,'nwave');
        
        %% Make the photon data
        if isfield(params,'il')
            il = params.il;
        else
            il    = illuminantCreate('equal photons',wave);
        end
        scene = sceneSet(scene,'illuminant',il);
        illP  = sceneGet(scene,'illuminant photons');
        
        photons = ones(r, c, nWave);
        for ii = 1 : nWave
            topBar = lineReflectance * illP(ii) * ...
                        photons(topRows, topCols, ii);
            botBar = lineReflectance * illP(ii) * ...
                        photons(botRows, botCols, ii);
            photons(:,:,ii) = backReflectance * photons(:,:,ii) * illP(ii);
            photons(topRows, topCols, ii)  = topBar;
            photons(botRows, botCols, ii)  = botBar;
        end
        
        scene = sceneSet(scene,'photons',photons);
    case 'display'
        % Init related parameters
        if isfield(params, 'display')
            display = params.display;
        else
            display = displayCreate('LCD-Apple');
        end
        if ischar(display), display = displayCreate(display); end
        
        if isfield(params, 'barColor')
            barColor = params.barColor;
        else
            barColor = 0.99;
        end
        if isscalar(barColor), barColor = repmat(barColor, [1 3]); end
        if isfield(params, 'bgColor')
            bgColor = params.bgColor;
        else
            bgColor = 0;
        end
        if isscalar(bgColor), bgColor = repmat(bgColor, [1 3]); end
        
        % Create image to be shown on display
        if isscalar(sz), sz = [sz sz]; end
        Img = repmat(reshape(bgColor,[1 1 3]),[sz 1]);
        cc = [round(sz(2)/2):-lineSpace:1 round(sz(2)/2):lineSpace:sz];
        width = width - 1;
        for jj = 1 : length(cc)
            barCols = max(round(cc(jj)-width/2),1) : ...
                      min(round(cc(jj)+width/2),sz(2));
            for ii = 1 : 3
                Img(:, barCols, ii) = barColor(ii);
            end
        end
        % Shift for offset
        Img(1:round(end/2),:,:) = circshift(Img(1:round(end/2),:,:), ...
            [0 offset 0]);
        
        % Create scene
        scene = sceneFromFile(Img, 'rgb',[], display);
    otherwise
        error('unknown vernier scene type');
end

if isfield(params, 'meanLum')
    scene = sceneAdjustLuminance(scene, params.meanLum);
end

end

%------------------------
function scene = sceneRadialLines(scene,imSize,spectralType,nLines)
%% sceneCreate('star pattern')
%  Create a Siemens Star (radial line) scene.
%
%   scene = sceneRadialLines(scene,imSize,spectralType,nLines)
%
% In this test chart the intensities along lines from the center are
% constant. Measuring on a circle around the center the intensity is a
% harmonic. Hence, frequency varies as a function of radial distance.
%
% Reference:
%   Dieter Wueller thinks this pattern is cool.
%   Digital camera resolution measurement using sinusoidal Siemens stars
%   Proc. SPIE, Vol. 6502, 65020N (2007); doi:10.1117/12.703817
%
% Examples:
%  scene = sceneCreate('radialLines');
%

if notDefined('scene'), error('Scene must be defined'); end
if notDefined('spectralType'), spectralType = 'ep'; end
if notDefined('imSize'), imSize = 256; end
if notDefined('nLines'), nLines = 8; end

scene = sceneSet(scene,'name',sprintf('radialLine-%s',spectralType));
scene = initDefaultSpectrum(scene,'hyperspectral');

% Determine the line angles
radians = pi*(0:(nLines-1))/nLines;
endPoints = zeros(nLines,2);
for ii=1:nLines
    endPoints(ii,:) = round([cos(radians(ii)),sin(radians(ii))]*imSize/2);
end
% plot(endPoints(:,1),endPoints(:,2),'o')

img = zeros(imSize,imSize);

% The routine for drawing lines could be better.
for ii=1:nLines
    x = endPoints(ii,1); y = endPoints(ii,2);
    u = -x; v = -y;
    % Flip so x is the lower one
    if x > 0,
        tmp = [x,y]; x = u; y = v; u = tmp(1); v = tmp(2);
    end
    
    if ~isequal(u,x), slope = (y - v) / (u - x);
        for jj=x:0.2:u,
            kk = round(jj*slope);
            img(round(kk + (imSize/2)) + 1, round(jj + (imSize/2)) + 1) = 1;
        end
    else img(:, (imSize/2) + 1) = 1;
    end
end

img = img(1:imSize,1:imSize);
% To reduce rounding error problems for large dynamic range, we set the
% lowest value to something slightly more than zero.  This is due to the
% ieCompressData scheme.
img(img==0) = 1e-4;
img = img/max(img(:));
% figure; imagesc(img)

% Create the photon image
wave    = sceneGet(scene,'wave');
nWave   = sceneGet(scene,'nwave');
photons = zeros(imSize,imSize,nWave);

% Figure out a way to do this using sceneSet.
spectralType = ieParamFormat(spectralType);
switch spectralType
    case {'ep','equalphoton','ephoton'}
        % Equal number of photons at every wavelength
        il = illuminantCreate('equal photons',wave);
    case {'ee','equalenergy','eenergy'}
        il = illuminantCreate('equal energy',wave);
    case 'd65'
        % D65 spectra for the line
        il = illuminantCreate('d65',wave);
    otherwise
        error('Unknown uniform field type %s.\n',spectralType);
end

scene = sceneSet(scene,'illuminant',il);
p     = sceneGet(scene,'illuminant photons');
for ii=1:nWave, photons(:,:,ii) = img(:,:)*p(ii); end

scene = sceneSet(scene,'photons',photons);

end

%-----------------------
function scene = sceneFOTarget(scene,parms)
%% Frequency/Orientation target

if notDefined('parms'), parms = []; end

scene = sceneSet(scene,'name','FOTarget');
scene = initDefaultSpectrum(scene,'hyperspectral');
nWave = sceneGet(scene,'nwave');

img = FOTarget('sine',parms);

% Prevent dynamic range problem with ieCompressData
img = ieClip(img,1e-4,1);
img = img/max(img(:));


% Create the illuminant
il = illuminantCreate('equal photons',sceneGet(scene,'wave'));
scene = sceneSet(scene,'illuminant',il);

% This routine returns an RGB image.  We base the final image on just the
% green channel
img = repmat(img(:,:,2),[1,1,nWave]);
[img,r,c] = RGB2XWFormat(img);
illP = illuminantGet(il,'photons');
img = img*diag(illP);
img = XW2RGBFormat(img,r,c);
scene = sceneSet(scene,'photons',img);

end
%-----------------------
function scene = sceneMOTarget(scene,parms)
%% Moire/Orientation target

if notDefined('parms'), parms = []; end

scene = sceneSet(scene,'name','MOTarget');
scene = initDefaultSpectrum(scene,'hyperspectral');
nWave = sceneGet(scene,'nwave');

% Select one among sinusoidalim, squareim, sinusoidalim_line,
% squareim_line, flat img = MOTarget('squareim',parms);
img = MOTarget('sinusoidalim',parms);


% Prevent dynamic range problem with ieCompressData
img = ieClip(img,1e-4,1);

% This routine returns an RGB image.  We take the green channel and expand
% it
scene = sceneSet(scene,'cphotons',repmat(img(:,:,2),[1,1,nWave]));

%
wave = sceneGet(scene,'wave');
illPhotons = ones(size(wave))*sceneGet(scene,'data max');
scene = sceneSet(scene,'illuminantPhotons',illPhotons);

end

%-------------------
function scene = sceneCheckerboard(scene,checkPeriod,nCheckPairs,spectralType)
%% Checkerboard

if notDefined('scene'), error('Scene required'); end
if notDefined('checkPeriod'), checkPeriod = 16; end
if notDefined('nCheckPairs'), nCheckPairs = 8; end
if notDefined('spectralType'), spectralType = 'ep'; end

scene = sceneSet(scene,'name',sprintf('Checker-%s',spectralType));
scene = initDefaultSpectrum(scene,'hyperspectral');
wave  = sceneGet(scene,'wave');
nWave = sceneGet(scene,'nwave');

% Changed to Matlab checkerboard in image processing toolbox.  Forced the
% output to double.
d = checkerboard(checkPeriod,nCheckPairs); d = double((d > 0.5));
d = d/max(d(:));

% Prevent ieCompressData problem.
d = ieClip(d,1e-6,1);
spectralType = ieParamFormat(spectralType);
switch spectralType
    case {'d65'}
        il = illuminantCreate('d65',wave);
    case {'ee','equalenergy'}
        il = illuminantCreate('equalenergy',wave);
    case {'ep','equalphoton','equalphotons'}
        il = illuminantCreate('equal photons',wave);
    otherwise
        error('Unknown spectral type:%s\n',spectralType);
end

img = zeros(size(d,1),size(d,2),nWave);
illP = illuminantGet(il,'photons');
for ii=1:nWave, img(:,:,ii) = d*illP(ii); end
scene = sceneSet(scene,'photons',img);

end

%---------------------------------------------------------------
function scene = sceneSlantedBar(scene,imSize,barSlope,fieldOfView,wave)
%%
%  Slanted bar, 2 deg field of view
%  Slope 2.6 (upper left to lower right)
%  Default size:  384
%
% The scene is set to equal photons across wavelength.

if notDefined('imSize'),      imSize = 384; end
if notDefined('barSlope'),    barSlope = 2.6; end
if notDefined('fieldOfView'), fieldOfView = 2; end
if notDefined('wave'),        wave = 400:10:700; end
scene = sceneSet(scene,'name','slantedBar');

scene = sceneSet(scene,'wave',wave);

wave = sceneGet(scene,'wave');
nWave  = sceneGet(scene,'nwave');

% Make the image
imSize = round(imSize/2);
[X,Y] = meshgrid(-imSize:imSize,-imSize:imSize);
img = zeros(size(X));

%  y = barSlope*x defines the line.  We find all the Y values that are
%  above the line
list = (Y > barSlope*X );

% We assume target is perfectly reflective (white), so the illuminant is
% the equal energy illuminant; that is, the SPD is all due to the
% illuminant
img( list ) = 1;

% Prevent dynamic range problem with ieCompressData
img = ieClip(img,1e-6,1);

% Now, create the illuminant
il = illuminantCreate('equal energy',wave);
scene = sceneSet(scene,'illuminant',il);
illP = illuminantGet(il,'photons');

% Create the scene photons
photons = zeros(size(img,1),size(img,2),nWave);
for ii=1:nWave, photons(:,:,ii) = img*illP(ii); end
scene = sceneSet(scene,'photons',photons);

% Set the field of view
scene = sceneSet(scene,'horizontalfieldofview',fieldOfView);

end

%-----------------------
function scene = sceneZonePlate(scene,imSize,fieldOfView)
%% Circular zone plate image
%

if notDefined('imSize'), imSize = 256; end
if notDefined('fieldOfView'), fieldOfView = 4; end

scene = sceneSet(scene,'name','zonePlate');
scene = initDefaultSpectrum(scene,'hyperspectral');
nWave = sceneGet(scene,'nwave');

img = imgZonePlate(imSize);
% Prevent dynamic range problem with ieCompressData
img = ieClip(img,1e-4,1);

scene = sceneSet(scene,'cphotons',repmat(img,[1,1,nWave]));
scene = sceneSet(scene,'horizontalfieldofview',fieldOfView);

end

%-----------------------
function scene = sceneLstarSteps(scene,barWidth,nBars,deltaE)
%% Scene with vertical bars in equal L* steps
%
% scene = sceneCreate('lstar',50,5,10);
% vcAddAndSelectObject(scene); sceneWindow;

scene = initDefaultSpectrum(scene,'hyperspectral');

% Create the Y values that will define the intensities of the spd.  First,
% equal spaced L* values
L = (0:(nBars-1))*deltaE;
LAB = zeros(nBars,3);
LAB(:,1) = L(:);

% Transform them to Y values
C = makecform('lab2xyz');
XYZ = applyCform(LAB,C);
Y = XYZ(:,2); Y = Y/max(Y(:));
% vcNewGraphWin; plot(Y)

% Create equal photons illuminant
il = illuminantCreate('equal photons',sceneGet(scene,'nwave'),100);
scene = sceneSet(scene,'illuminant',il);

% Now, make the photon image
photons = ones(128,barWidth*nBars,nWave);
for ii=1:nBars
    start = barWidth*(ii-1) + 1; stop = barWidth*ii;
    for jj=1:nWave
        photons(:,start:stop,jj) = Y(ii)*illPhotons(jj);
    end
end

% The level is scaled on return to a mean of 100 cd/m2.
scene = sceneSet(scene,'photons',photons);

end<|MERGE_RESOLUTION|>--- conflicted
+++ resolved
@@ -570,15 +570,12 @@
 %----------------------------------
 function scene = sceneDefault(scene,illuminantType,args)
 %% Default is a Macbeth chart with D65 illuminant and 16 pixels/patch
-<<<<<<< HEAD
-=======
 %
 % The input arguments are
 %   pixelsPerPatch and wavelength
 %
 %   sceneDefault(scene,'d65',16,[400:10:700]);
 %
->>>>>>> ea10327f
 
 if notDefined('illuminantType'), illuminantType = 'd65'; end
 if notDefined('args'), args = []; end
