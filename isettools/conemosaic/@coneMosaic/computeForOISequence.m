--- conflicted
+++ resolved
@@ -1,37 +1,24 @@
-<<<<<<< HEAD
 function [absorptions, photocurrents, LMSfilters, meanCur] = computeForOISequence(obj, oiSequence, varargin)
 % Compute cone absorptions and optionally photocurrents for a @oiSequence
 %
 %  [absorptions, photocurrents, LMSfilters, meanCur] = ...
 %        cMosaic.compute(oiSequence, varargin);
-=======
-function [absorptions, photocurrents, LMSfilters] = computeForOISequence(obj, oiSequence, varargin)
-% [absorptions, photocurrents, LMSfilters] = computeForOISequence(obj, oiSequence, varargin)
-%
-% Compute cone absorptions and optionally photocurrents for a @oiSequence
->>>>>>> 82be0987
 %
 % Inputs:
 %   obj         - @coneMosaic object
 %   oiSequence  - @oiSequence object
 %
-<<<<<<< HEAD
 % Optional inputs:
 %   emPaths      - [N x M x 2] matrix of N eye movement paths, each with
 %                  Mx2 eye positions
 %   noiseFlag    - 'random','frozen','none'
-%   seed         - noise seed
-=======
-% Optional key/value pairs:
-%   'seed' - value (default 1). Value of random noise seed.
-%   'emPaths' - [N x M x 2] matrix of N eye movement paths, each with Mx2 eye positions (default empty)
-%   'currentFlag' - true/false (default false). Whether to compute photocurrent
-%   'theExpandedMosaic' - (default empty).  [WHAT AM I?] 
-%   'workerID' - (default empty).  [WHAT AM I?]
-%   'workDescription' - (default empty).  [WHAT AM I?]
->>>>>>> 82be0987
-%
-%   currentFlag  - logical, whether to compute photocurrent
+%   seed - value (default 1). Value of random noise seed.
+%
+%   currentFlag        - logical (default false). Compute photocurrent
+%   theExpandedMosaic' - (default empty).  [WHAT AM I?] 
+%   workerID        - (default empty).     [WHAT AM I?]
+%   workDescription - (default empty).     [WHAT AM I?]
+%
 %   inpterpFilters - LMS filters for photocurrent impulse response
 %   meanCur        - Mean current level for photocurrent impulse response
 %
@@ -42,6 +29,7 @@
 %                          when using the osLinear model. These are
 %                          temporally sampled for the cone integrationTime
 %                          and the mean absorption level.
+%   meanCur              - Mean photocurrent level, used for osLinear model
 %
 % There are several ways to use this function.  The simplest is to send in
 % a single oiSequence and a single eye movement sequence.
