--- conflicted
+++ resolved
@@ -187,66 +187,6 @@
 
         end
         
-<<<<<<< HEAD
-        % Not sure what this is doing here?
-        % Should it be in the functon above?
-        % Look at it when we get online
-        %         clearData(obj, varargin);
-        %         a = coneAbsorptions(obj,varargin);
-        %         window(obj, varargin);
-        %         obj = setSizeToFOV(obj, fov, varargin);
-=======
-        function str = description(obj, varargin)
-            % generate description string for coneMosaic object
-            %
-            % Input:
-            %   obj - coneMosaic class object
-            %
-            % Optional parameters (key-value pairs)
-            %   'skipPigment'  - whether to include pigment description
-            %   'skipMacular'  - whether to include macular description
-            %
-            % Output:
-            %   str - description string for coneMosaic object
-            %
-            
-            % parse input
-            p = inputParser;
-            p.addRequired('obj', @(x) isa(x, 'coneMosaic'));
-            p.addParameter('skipPigment', false, @islogical);
-            p.addParameter('skipMacular', false, @islogical);
-            p.parse(obj, varargin{:});
-            
-            % cone mosaic properties
-            str = sprintf('\tSize (Wide/High):  [%.2f %.2f] mm\n', ...
-                obj.width * 1e3, obj.height * 1e3);
-            str = [str sprintf('\tFOV (Wide/High):  [%.2f, %.2f] deg\n', ...
-                obj.fov(1), obj.fov(2))];
-            str = [str sprintf('\tTime step:              %.1f ms\n', ...
-                1e3*obj.os.timeStep)];
-            str = [str, sprintf('\tNFrames                 %d\n',...
-                size(obj.absorptions,3))];
-            if obj.noiseFlag, flag = 'on'; else flag = 'off'; end
-            str = [str sprintf('\tPhoton noise:        %s\n', flag)];
-            str = [str sprintf('\tOS model:              %s\n', ...
-                class(obj.os))];
-            
-            % cone pigment properties
-            if ~p.Results.skipPigment
-                str = [str obj.pigment.description];
-            end
-            
-            % macular pigment properties
-            if ~p.Results.skipMacular
-                str = [str obj.macular.description];
-            end
-        end
-        
-        clearData(obj, varargin);
-        a = coneAbsorptions(obj,varargin);
-        window(obj, varargin);
-        obj = setSizeToFOV(obj, fov, varargin);
->>>>>>> cdc47fbd
         
         %% get methods for dependent variables
         % http://www.mathworks.com/help/matlab/matlab_oop/specifying-methods-and-functions.html#bu4wzba
