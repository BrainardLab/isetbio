classdef coneMosaic < hiddenHandle
    % Create a cone mosaic class
    %
    %   cMosaic =  coneMosaic('cone', cone, 'os', os);
    %
    % The cone mosaic defines an array of cones.  The individual cones have
    % absorption properties defined by cMosaic.cone.  The computation from
    % absorptions to photocurrent is defined by cMosaic.os
    %
    % HJ/JRG/BW ISETBIO Team, 2016
    
    properties  % public properties
        name              % the name of the object
        
        pigment;          % Cone class object, contain single cone property
        macular;          % Macular class object
        os;               % Outersegment properties
        
        pattern;          % Pattern of K-LMS cones in the mosaick
        integrationTime;  % Cone temporal integration time in secs
        emPositions;      % Eye movement positions in number of cones.
                          % The length of this property controls number of
                          % frames to be computed
        noiseFlag;        % To control which noise is included
        hdl;              % handle of the gui window
    end
    
    properties (SetObservable, AbortSet)
        sampleTime;       % Time step for em and os computation, shall we
                          % set this the same as integrationTime?
    end
    
    properties (GetAccess=public, SetAccess=public) % public temporarilly
        absorptions;  % The spatial array of cone absorptions
    end
    
    properties (Dependent)
        wave;       % Wavelength samples
        
        rows;       % number of rows in the cone mosaic
        cols;       % number of cols in the cone mosaic
        mosaicSize; % [rows, cols]
        
        width;      % width of cone mosaic in meters
        height;     % height of cone mosaic in meters
        fov;        % horizontal/vertical field of view assuming inf scene 
                    % distance and 17mm optics focal length
        
        coneLocs;   % cone locations in meters
        qe;         % effective absorptance with macular pigment (not lens)
        
        current;      % The spatial array of photocurrent over time

        spatialDensity; % spatial density (ratio) of the K-LMS cones
        current;      % The spatial array of photocurrent over time
    end
    
    properties (Access=private)
        spatialDensity_;
    end
    
    % Public methods
    methods
        
        % Constructor
        function obj = coneMosaic(varargin)
            % Initialize the cone mosaic class
            %   cMosaic =  coneMosaic('cone',cone,'os','os);
            
            % parse input
            p = inputParser;
            
            p.addParameter('pigment', photoPigment(), ...
                @(x) isa(x, 'photoPigment'));
            p.addParameter('name', 'cone mosaic', @ischar);
            p.addParameter('macular', Macular(), @(x)isa(x, 'Macular'));
            p.addParameter('wave', 400:10:700, @isnumeric);
            p.addParameter('integrationTime', 0.05, @isscalar);
            p.addParameter('emPositions', [0 0], @isnumeric);
            p.addParameter('spatialDensity', [0 0.6 0.3 0.1], @isnumeric);
            p.addParameter('noiseFlag', 1, @isscalar);
            p.addParameter('pattern', [], @isnumeric);
            p.addParameter('size', [72 88], @isnumeric);
            p.addParameter('sampleTime', 0.001, @isscalar);
            p.addParameter('os', osLinear(), @(x)(isa(x,'outerSegment')));
            
            p.parse(varargin{:});
            
            % set properties
            obj.name = p.Results.name;
            obj.pigment = p.Results.pigment;
            obj.macular = p.Results.macular;
            obj.os = p.Results.os;
            obj.wave = p.Results.wave;
            obj.integrationTime = p.Results.integrationTime;
            obj.spatialDensity_ = p.Results.spatialDensity(:);
            obj.noiseFlag = p.Results.noiseFlag;
            obj.sampleTime = p.Results.sampleTime;
            obj.emPositions = p.Results.emPositions;
            
            if isempty(p.Results.pattern)
                [~, obj.pattern] = humanConeMosaic(p.Results.size, ...
                    obj.spatialDensity_, obj.pigment.width);
            else
                obj.pattern = p.Results.pattern;
            end
            
            % Initialize the mosaic properties
            obj.os.timeStep = obj.sampleTime;
            obj.os.patchSize = obj.width;
            
            % initialize listener
            % these listeners make sure the wavelength samples
            % in obj.pigment and obj.macular are the same
            addlistener(obj.pigment, 'wave', 'PostSet', @obj.setWave);
            addlistener(obj.macular, 'wave', 'PostSet', @obj.setWave);
            addlistener(obj.os, 'timeStep', 'PostSet', @obj.setSampleTime);
            addlistener(obj, 'sampleTime', 'PostSet', @obj.setSampleTime);
        end
        
        function str = description(obj, varargin)
            % generate description string for coneMosaic object
            %
            % Input:
            %   obj - coneMosaic class object
            %
            % Optional parameters (key-value pairs)
            %   'skipPigment'  - whether to include pigment description
            %   'skipMacular'  - whether to include macular description
            %
            % Output:
            %   str - description string for coneMosaic object
            %
            
            % parse input
            p = inputParser;
            p.addRequired('obj', @(x) isa(x, 'coneMosaic'));
            p.addParameter('skipPigment', false, @islogical);
            p.addParameter('skipMacular', false, @islogical);
            p.parse(obj, varargin{:});
            
            % cone mosaic properties
            str = sprintf('\tWidth/height:            [%.2f %.2f] mm\n', ...
                obj.width * 1e3, obj.height * 1e3);
            str = [str sprintf('\tFOV (width,height): [%.2f, %.2f] deg\n', ...
                obj.fov(1), obj.fov(2))];
            str = [str sprintf('\tSample time step:   %.1f ms\n', ...
                1e3*obj.sampleTime)];
            str = [str sprintf('\tPhoton noise flag:   %d\n', obj.noiseFlag)];
            str = [str sprintf('\tOutersegment model: %s\n', ...
                class(obj.os))];
            
            % cone pigment properties
            if ~p.Results.skipPigment
                str = [str obj.pigment.description];
            end
            
            % macular pigment properties
            if ~p.Results.skipMacular
                str = [str obj.macular.description];
            end
        end
        
        function obj = clearData(obj, varargin)
            % clear computed data
            obj.absorptions = [];
            obj.current = [];
        end
        
        % set size to fov
        function obj = setSizeToFOV(obj, fov, varargin)
            % set cone mosaic size according to the field of view
            %
            % Inputs:
            %   fov    - 2-element vector for desired horizontal/vertical
            %            field of view in degrees
            % 
            % Outputs:
            %   obj    - class object with size and mosaic updated
            %
            
            % parse input
            p = inputParser;
            p.addRequired('fov', @isnumeric);
            p.addParameter('sceneDist', inf, @isnumeric);
            p.addParameter('focalLength', 0.017, @isnumeric);
            
            p.parse(fov, varargin{:});
            sceneDist = p.Results.sceneDist;
            focalLength = p.Results.focalLength;
            if isscalar(fov), fov = [fov fov]; end
            fov = fov([2 1]); % flip the order to be vertical/horizontal
            
            % compute current field of view
            imageDist = 1/(1/focalLength - 1/sceneDist);
            curFov = 2*atand([obj.height obj.width]/imageDist/2);
            
            % set new size to object
            obj.mosaicSize = ceil(obj.mosaicSize .* fov./curFov);
        end
        
        function window(obj, varargin)
            coneMosaicWindow(obj);
        end
        
        
        % get methods for dependent variables
        function val = get.wave(obj)
            val = obj.pigment.wave;
        end
        
        function val = get.rows(obj)  % number of rows
            val = size(obj.pattern, 1);
        end
        
        function val = get.cols(obj)  % number of cols
            val = size(obj.pattern, 2);
        end
        
        function val = get.mosaicSize(obj)
            val = [obj.rows obj.cols];
        end
        
        function val = get.width(obj)  % width of cone mosaic in meters
            val = obj.cols * obj.pigment.width;
        end
        
        function val = get.height(obj)  % height of cone mosaic in meters
            val = obj.rows * obj.pigment.height;
        end
        
        function val = get.fov(obj)  % horizontal/vertical field of view
            val = 2 * atand([obj.width obj.height]/2/0.017);
        end
        
        function val = get.coneLocs(obj) % cone locations in meters
            x = (1:obj.cols) * obj.pigment.width; x = x - mean(x);
            y = (1:obj.rows) * obj.pigment.height; y = y - mean(y);
            [X, Y] = meshgrid(x, y);
            val = [X(:) Y(:)];
        end
        
        function val = get.qe(obj)
            % cMosaic.qe
            % compute effective absorptance with macular pigments
            %
            % The cone mosaic quantum efficiency is the product of the cone
            % photopigment absorptance times the macular pigment
            % transmittance times the cone photopigment peak absorption.
            %
            % The eye quantum efficiency, called in plot, includes the lens
            % transmittance.
            val = bsxfun(@times, obj.pigment.absorptance, ...
               obj.macular.transmittance)*diag(obj.pigment.peakEfficiency);
        end
        
        function val = get.spatialDensity(obj)
            val = obj.spatialDensity_;
        end
        
        function val = get.absorptions(obj)
            val = double(obj.absorptions);
        end
        
        function val = get.current(obj)
            val = double(obj.os.coneCurrentSignal);
        end
        
        % set method for class properties
        function set.spatialDensity(obj, val)
            obj.spatialDensity_ = val;
            [~, obj.pattern] = humanConeMosaic(obj.mosaicSize, ...
                    val, obj.pigment.width);
            obj.clearData();
        end
        
        function set.wave(obj, val)
            obj.pigment.wave = val(:);
            obj.macular.wave = val(:);
        end
       
        function set.absorptions(obj, val)
            obj.absorptions = single(val);
        end
        
        function set.current(obj, val)
<<<<<<< HEAD
            obj.os.osSet('coneCurrentSignal',single(val));
=======
            obj.os.osSet('cone current signal', single(val));
>>>>>>> a2b4449c
        end
        
        function set.fov(obj, val) % set field of view
            obj.setSizeToFOV(val);
        end
        
        function set.mosaicSize(obj, val)
            if any(val ~= obj.mosaicSize)
                [~, obj.pattern] = humanConeMosaic(val, ...
                    obj.spatialDensity_, obj.pigment.width);
                obj.os.patchSize = obj.width;
                obj.clearData();
            end
        end
        
        function set.rows(obj, val)
            obj.mosaicSize = [val obj.cols];
        end
        
        function set.cols(obj, val)
            obj.mosaicSize = [obj.rows val];
        end
    end
    
    % Methods that must only be implemented (Abstract in parent class).
    methods (Access=public)
        function [absorptions, current] = compute(obj, oi, varargin)
            % Compute the pattern of cone absorptions and typically the
            % photocurrent
            %    [absorptions, current] = cMosaic.compute(oi);
            %
            % Inputs:
            %   oi  - optical image, see oiCreate for more details
            %
            % Optional inputs:
            %   currentFlag  - logical, whether to compute photocurrent
            %   newNoise     - logical, whether to use new random seed
            %   append       - logical, whether to append to existing data
            %   emPath       - eye movement path in nx2 matrix. This
            %                  parameter shadows obj.emPositions and is 
            %                  required when append is true  
            %
            % Outputs:
            %   absorptions  - cone photon absorptions
            %   current      - cone photocurrent
            %
            % Notes:
            %   If you have absorptions and want to compute photocurrent
            %   only, use
            %     pRate = absorptions / obj.integrationTime;
            %     current = obj.os.osCompute(pRate, obj.pattern);
            %
            %   When append is true, the stored data will increment.
            %   However, the returned absorptions and current are for the
            %   current oi only.
            %
            
            % parse inputs
            p = inputParser;
            p.addRequired('oi',@isstruct);
            p.addParameter('currentFlag', true, @islogical);
            p.addParameter('newNoise', true, @islogical);
            p.addParameter('append', false, @islogical);
            p.addParameter('emPath', [], @isnumeric);
            
            p.parse(oi,varargin{:});
            oi = p.Results.oi;
            currentFlag = p.Results.currentFlag;
            newNoise = p.Results.newNoise;
            append = p.Results.append;
            
            % set eye movement path
            if isempty(p.Results.emPath)
                assert(~append && isempty(obj.absorptions), ...
                    'emPath required when in increment mode');
                emPath = obj.emPositions;
            else
                emPath = p.Results.emPath;
                if isempty(obj.absorptions), obj.emPositions = emPath;
                else
                    obj.emPositions = [obj.emPositions; emPath];
                end
            end
            
            % extend sensor size
            padRows = max(abs(emPath(:, 2)));
            padCols = max(abs(emPath(:, 1)));
            
            cpObj = obj.copy();
            cpObj.pattern = zeros(obj.rows+2*padRows, obj.cols+2*padCols);
            
            % compute full LMS noise free absorptions
            LMS = cpObj.computeSingleFrame(oi, 'fullLMS', true);
            
            % deal with eye movements
            absorptions = obj.applyEMPath(LMS, 'emPath', emPath);
            
            % Add photon noise to the whole volume
            if obj.noiseFlag
                absorptions = obj.photonNoise(absorptions, ...
                    'newNoise', newNoise);
            end
            if append
                obj.absorptions = cat(3, obj.absorptions, absorptions);
            else
                obj.absorptions = absorptions;
            end
            
            % If we want the photo current, use the os model
            current = [];
            if currentFlag
                pRate = absorptions/obj.integrationTime;
<<<<<<< HEAD
                obj.os.osCompute(pRate, obj.pattern);
            end
        end
        
        % Convert absorptions to photocurrent with the os model.
        function computeCurrent(obj)
            % We should check that absorptions is not empty
            if isempty(obj.absorptions)
               disp('Compute absorptions first.  No current comnputed');
=======
                current = obj.os.osCompute(pRate, obj.pattern, ...
                    'append', append);
>>>>>>> a2b4449c
            end
            
            pRate = obj.absorptions/obj.integrationTime;
            
            obj.os.osCompute(pRate, obj.pattern);
            
        end
        
    end
    

    
    
    methods (Static)
        function [noisyImage, theNoise] = photonNoise(absorptions,varargin)
            % Photon noise at the absorptions is Poisson.
            % The Poisson variance is equal to the mean
            % For moderate mean levels, Poisson is very close to Normal
            %
            % We multiply each point in the absorption data by the square
            % root of its mean value to create the noise standard
            % deviation. For most cases the Normal approximation is
            % adequate. We trap (below) the cases when the value is small
            % (less than 25) and replace it with the real Poisson random
            % value, which is slower to compute.
            
            p = inputParser;
            p.addRequired('absorptions',@isnumeric);
            
            % Frozen or new random noise
            p.addParameter('newNoise',true,@islogical);
            
            p.parse(absorptions,varargin{:});
            absorptions  = p.Results.absorptions;
            newNoise = p.Results.newNoise;
            
            % This is std * N(0,1)
            theNoise = sqrt(absorptions) .* randn(size(absorptions));
            
            % We add the mean electron and noise electrons together.
            noisyImage = round(absorptions + theNoise);
            
            % Now, we find the small mean values and create a true Poisson
            % sample. The Poisson algorithm is slow for big numbers, but it
            % is fast enough for small numbers. We can't rely on the Stats
            % toolbox being present, so we use this Poisson sampler from
            % Knuth.
            
            % Apply the Poisson when the mean is less than this
            poissonCriterion = 25;
            idx = find(absorptions(:) < poissonCriterion);
            v = absorptions(absorptions < poissonCriterion);
            if ~isempty(v)
                vn = iePoisson(v, 1, newNoise);  % Poisson samples
                theNoise(idx) = vn - absorptions(idx);
                noisyImage(idx) = vn;
            end
            
            % Find the highly unusual case in which the sum of the mean and
            % noise are less than zero. This only happens if the mean is 25
            % or greater and the noise is less than -25.  Very unusual, but
            % it can happen given how many times we run this random number
            % generate.  So this little clipping is an imperfection but it
            % isn't the worst thing we do.
            idx = (noisyImage < 0);
            noisyImage(idx)  = 0;
            theNoise(idx)    = noisyImage(idx) - absorptions(idx);
        end
    end
    
    % Methods may be called by the subclasses, but are otherwise private
    methods (Access = protected)
        function cpObj = copyElement(obj)
            % make a shallow copy of the properties
            cpObj = copyElement@matlab.mixin.Copyable(obj);
            
            % make deep copy of the cone and macular class
            cpObj.pigment = cpObj.pigment.copy();
            cpObj.macular = cpObj.macular.copy();
        end
    end
    
    methods (Access = public, Hidden)
        % compute function for single frame
        function absorptions = computeSingleFrame(obj, oi, varargin)
            % This function computes mean expected photon absorptions for
            % one frame, without including eye movements or noise.
            
            % parse inputs
            p = inputParser();
            p.addRequired('oi', @isstruct);
            p.addParameter('fullLMS', false, @islogical); % full LMS images
            
            p.parse(oi, varargin{:});
            
            fullLMS = p.Results.fullLMS;  % Logical
            
            % make a copy of current obj and set cone wavelength samples to
            % be same as oi
            obj = obj.copy();
            obj.wave = oiGet(oi, 'wave');
            
            % get scaled spectral qe, which includes cone pigment and
            % macular pigment properties. (Lens is in oi).
            sQE = obj.qe * oiGet(oi, 'bin width');
            
            % compute cone absorption density at oi sampled locations
            [photons, r, c] = RGB2XWFormat(oiGet(oi, 'photons'));
            absDensityLMS = XW2RGBFormat(photons * sQE, r, c);
            
            % regrid the density from oi sample locations to cone locations
            [oiR, oiC] = sample2space(0:r-1, 0:c-1, ...
                oiGet(oi, 'height spatial resolution'), ...
                oiGet(oi, 'width spatial resolution'));
            [coneR, coneC] = sample2space(0.5:obj.rows - 0.5, ...
                0.5:obj.cols - 0.5, obj.pigment.height, obj.pigment.width);
            
            if fullLMS
                absDensity = zeros(obj.rows, obj.cols, 3);
            else
                absDensity = 0;
            end
            warning('off','MATLAB:interp1:NaNinY');
            for ii = 2 : 4  % loop through L, M and S, 1 = Blank/Black
                curDensity = interp1(oiR, absDensityLMS(:,:,ii-1), ...
                    coneR, 'linear', 0)';
                curDensity = interp1(oiC, curDensity, coneC, 'linear', 0)';
                if fullLMS
                    absDensity(:, :, ii-1) = curDensity;
                else
                    % Pick out the relevant cones by position
                    absDensity = absDensity+(obj.pattern==ii).*curDensity;
                end
            end
            warning('on','MATLAB:interp1:NaNinY');
            
            % Sometimes we don't have the cone type so we have a bad
            % number. Set the missing values to 0
            absDensity(isnan(absDensity)) = 0;
            
            % compute expected cone absorptions
            absorptions=absDensity*obj.pigment.pdArea*obj.integrationTime;
        end
        
        function absorptions = applyEMPath(obj, LMS, varargin)
            % apply eye movement path and pick out corresponding cone type
            %    absorptions = applyEMPath(obj, LMS, emPath, varargin)
            %
            % Inputs:
            %   obj     - cone mosaic object
            %   LMS     - full LMS noise free absorptions
            %
            % Optional inputs (key-value pairs)
            %   padRows - rows padded
            %   padCols - columns padded
            %   emPath  - eye movement path
            %
            % Outputs:
            %   absorptions - cone absorptions with eye movements
            %
            
            % parse inputs
            p = inputParser;
            p.addRequired('obj', @(x) isa(x, 'coneMosaic'));
            p.addRequired('LMS', @isnumeric);
            p.addParameter('padRows', [], @isnumeric);
            p.addParameter('padCols', [], @isnumeric);
            p.addParameter('emPath', obj.emPositions, @isnumeric);
            
            p.parse(obj, LMS, varargin{:});
            emPath = p.Results.emPath;
            padRows = p.Results.padRows; padCols = p.Results.padCols;
            
            xpos = emPath(:, 1); ypos = emPath(:, 2);
            if isempty(padRows), padRows = max(abs(ypos)); end
            if isempty(padCols), padCols = max(abs(xpos)); end
            
            % prepare parameters for cone type mask
            mask = zeros(obj.rows, obj.cols, 3); % locations for cones
            for ii = 2 : 4 % L, M, S
                mask(:,:,ii-1) = double(obj.pattern == ii);
            end
            
            % select out the subframe given the eye position and cone type
            absorptions = zeros(obj.rows, obj.cols, size(emPath, 1));
            for ii = 1 : size(emPath, 1)
                % sample by position
                cropLMS = LMS(1+padRows+ypos(ii):end-padRows+ypos(ii), ...
                    1+padCols-xpos(ii):end-padCols-xpos(ii), :);
                
                % sample by conetype
                absorptions(:, :, ii) = sum(cropLMS .* mask, 3);
            end
        end
    end
    
    methods (Access = private)
        
        % callback function for listeners
        % When you set the cone, it sets the macular, and vice versa.
        function setWave(obj, src, ~)
            switch src.DefiningClass.Name
                case 'photoPigment'
                    obj.macular.wave = obj.pigment.wave;
                case 'Macular'
                    obj.pigment.wave = obj.macular.wave;
            end
        end
        
        function setSampleTime(obj, src, ~)
            warning('Sample time changed...can be bad');
            switch src.DefiningClass.Name
                case 'coneMosaic'
                    obj.os.timeStep = obj.sampleTime;
                otherwise
                    obj.sampleTime = obj.os.timeStep;
            end
        end
    end
end<|MERGE_RESOLUTION|>--- conflicted
+++ resolved
@@ -50,9 +50,7 @@
         qe;         % effective absorptance with macular pigment (not lens)
         
         current;      % The spatial array of photocurrent over time
-
         spatialDensity; % spatial density (ratio) of the K-LMS cones
-        current;      % The spatial array of photocurrent over time
     end
     
     properties (Access=private)
@@ -284,11 +282,7 @@
         end
         
         function set.current(obj, val)
-<<<<<<< HEAD
-            obj.os.osSet('coneCurrentSignal',single(val));
-=======
             obj.os.osSet('cone current signal', single(val));
->>>>>>> a2b4449c
         end
         
         function set.fov(obj, val) % set field of view
@@ -401,8 +395,8 @@
             current = [];
             if currentFlag
                 pRate = absorptions/obj.integrationTime;
-<<<<<<< HEAD
-                obj.os.osCompute(pRate, obj.pattern);
+                current = obj.os.osCompute(pRate, obj.pattern, ...
+                    'append', append);
             end
         end
         
@@ -411,10 +405,6 @@
             % We should check that absorptions is not empty
             if isempty(obj.absorptions)
                disp('Compute absorptions first.  No current comnputed');
-=======
-                current = obj.os.osCompute(pRate, obj.pattern, ...
-                    'append', append);
->>>>>>> a2b4449c
             end
             
             pRate = obj.absorptions/obj.integrationTime;
