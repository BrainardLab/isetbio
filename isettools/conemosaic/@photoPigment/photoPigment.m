--- conflicted
+++ resolved
@@ -1,11 +1,7 @@
 classdef photoPigment < hiddenHandle
     % Class for single cone photopigment properties
     %
-<<<<<<< HEAD
     %   pigment = photoPigment();
-=======
-    %   pp = photoPigment();
->>>>>>> 7a9e4e49
     %
     % This class contains properties for the photopigment absorption
     % properties of a single cone cell. 
@@ -156,97 +152,6 @@
     end
     
     methods (Static)
-<<<<<<< HEAD
-        function density = eccDensity(varargin)
-            % Compute cone packing density as a function of retinal
-            % position
-            %
-            %   density = coneDensity(ecc, angle, whichEye, varargin)
-            %
-            % Inputs:
-            %   eccMM    - eccentricity (retinal position amplitude) in mm
-            %   angleDeg - retinal position angle in degree, default is 0
-            %   whichEye - can be either 'left' (default) or 'right'
-            %   dataSet  - curcio, burns young, burns old
-            %
-            % Outputs:
-            %   density  - cone packing density in cones/mm^2
-            %
-            % References:
-            %   1) Curcio, C. A., Sloan, K. R., Kalina, R. E. and
-            %      Hendrickson, A. E. (1990), Human photoreceptor
-            %      topography. J. Comp. Neurol., 292: 497?523. doi:
-            %      10.1002/cne.902920402
-            %   2) Song, H., Chui, T. Y. P., Zhong, Z., Elsner, A. E., &
-            %      Burns, S. A. (2011). Variation of Cone Photoreceptor
-            %      Packing Density with Retinal Eccentricity and Age.
-            %      Investigative Ophthalmology & Visual Science, 52(10),
-            %      7376?7384. http://doi.org/10.1167/iovs.11-7199
-            %
-            % Example:
-            %   pp = photoPigment;
-            %   pp.eccDensity('eccMM',0.2)
-            %   pp.eccDensity('eccMM',0.2,'dataSet','curcio')
-            %   pp.eccDensity('eccMM', 0.2, 'whichEye', 'left', ...
-            %                 'dataSet','burns young')
-            %
-            % HJ, ISETBIO TEAM, 2015
-            
-            % Parse inputs
-            p = inputParser; p.KeepUnmatched = true;
-            p.addParameter('eccMM',0,@isnumeric);
-            p.addParameter('angleDeg',0,@isnumeric);
-            p.addParameter('whichEye','left',@ischar);
-            p.addParameter('dataSet','default',@ischar);
-            
-            p.parse(varargin{:});
-            
-            eccMM    = p.Results.eccMM;
-            angleDeg = p.Results.angleDeg;
-            whichEye = p.Results.whichEye;
-            dataSet  = p.Results.dataSet;
-            dataSet = ieParamFormat(dataSet);
-            
-            % Cone density units are all cones/mm^2
-            switch dataSet
-                case {'default','conedensity','curcio'}
-                    d = load('coneDensity.mat');
-                case {'conedensityyoung','burnsyoung'}
-                    load('coneDensityYoung.mat','d');
-                case {'conedensityold','burnsold'}
-                    load('coneDensityOld.mat','d');
-                otherwise
-                    error('Unknown cone density data %s\n',dataSet);
-            end
-            
-            % interpolate for retinal position amplitude on axis (nasal, superior,
-            % temporal and inferior direction)
-            onAxisD = zeros(5, 1);
-            angleQ = [0 90 180 270 360];
-            
-            % compute packing density for superior and inferior
-            onAxisD(2) = interp1(d.superior.eccMM, d.superior.density, eccMM,'linear','extrap');
-            onAxisD(4) = interp1(d.inferior.eccMM, d.inferior.density, eccMM,'linear','extrap');
-            
-            % nasal and temporal
-            switch lower(whichEye)
-                case 'left'
-                    onAxisD(1) = interp1(d.nasal.eccMM, d.nasal.density, eccMM,'linear','extrap');
-                    onAxisD(3) = interp1(d.temporal.eccMM, d.temporal.density, eccMM,'linear','extrap');
-                case 'right'
-                    onAxisD(1) = interp1(d.temporal.eccMM, d.temporal.density, eccMM,'linear','extrap');
-                    onAxisD(3) = interp1(d.nasal.eccMM, d.nasal.density, eccMM,'linear','extrap');
-                otherwise
-                    error('unknown input for whichEye');
-            end
-            onAxisD(5) = onAxisD(1);
-            
-            % Interpolate for angle
-            density = interp1(angleQ, onAxisD, angleDeg, 'linear');
-
-        end
-=======
-        
->>>>>>> 7a9e4e49
+        % When we have them, they go here
     end
 end