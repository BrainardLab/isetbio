function obj = bipolarCompute(obj, os, varargin)
% Computes the responses of the bipolar object. 
% 
% The outersegment input contains frames of cone mosaic signal at a
% particular time step. The bipolar response is found by first convolving
% the center and surround Gaussian spatial receptive fields of the bipolar
% cell within each cone signal frame. Then, the resulting signal is put
% through the weighted temporal differentiator in order to result in an
% impulse response that approximates the IR of the RGC.
% 
% Particular options that could be employed are rezeroing of the signal at
% the end of the temporal computation as well as rectification on the
% output signal.
% 
% 5/2016 JRG (c) isetbio team

%% parse input parameters
p = inputParser;
p.addRequired('obj', @(x) isa(x, 'bipolar'));
p.addRequired('os', @(x) isa(x, 'outerSegment'));

% parse
p.parse(obj, os, varargin{:});

%% Spatial filtering and subsampling
% Convolve spatial RFs over whole image, subsample to get evenly spaced
% mosaic.

% Get zero mean cone current signal
osSig = RGB2XWFormat(os.coneCurrentSignal);
osSig = bsxfun(@minus, osSig, mean(osSig, 2));
osSigZM = reshape(osSig, size(os.coneCurrentSignal));

% Compute spatial center/surround response
sCenter = convn(osSigZM, obj.sRFcenter, 'same');
sSurround = convn(osSigZM, obj.sRFsurround, 'same');

% Subsample to pull out individual bipolars
stride = size(obj.sRFcenter, 1);
sCenter = sCenter(1:stride:size(sCenter, 1), 1:stride:size(sCenter, 2), :);
sSurround = sSurround(1:stride:size(sSurround, 1), ...
    1:stride:size(sSurround, 2), :);

%% Temporal filtering
% Apply the weighted differentiator to the output of the spatial response

% Reshape for temporal convolution
[sCenter, r, c] = RGB2XWFormat(sCenter);
sSurround = RGB2XWFormat(sSurround);

% Repeat input matrix for filtering
sCenter = [repmat(sCenter(:,1), 1, 1) sCenter];
sSurround = [repmat(sSurround(:,1), 1, 1) sSurround];    

% load filters
if obj.filterType == 1  % average filter from measurement data
    if strcmpi(obj.cellType, 'offDiffuse')
        data = load('bipolarFilt.mat', 'bipolarOFFP');
        bipolarFilt = -data.bipolarOFFP(:)';
    else
        data = load('bipolarFilt.mat', 'bipolarONP');
        bipolarFilt = -data.bipolarONP(:)';
    end
<<<<<<< HEAD
elseif obj.filterType == 2  % theoretical impulse response from Pillow
=======
    
    % Interpolate filter from data to get correct sample rate
    originalTimeStep = 0.008;
    bpLength = length(bipolarFilt);
    bipolarFilt = interp1(originalTimeStep:originalTimeStep:originalTimeStep*bpLength,bipolarFilt,obj.timeStep:obj.timeStep:originalTimeStep*bpLength);
    bipolarFilt(isnan(bipolarFilt)) = 0;
    
elseif obj.filterType == 2
>>>>>>> b7acfe9f
    load('/Users/james/Documents/MATLAB/isetbio misc/bipolarTemporal/irGLM.mat');
    if strcmpi(obj.cellType, 'offDiffuse')
        bipolarFilt = irGLM;
    else
        bipolarFilt = -irGLM;
    end
    
elseif obj.filterType == 3  % each temporal filter from the dataset
    data = load('/Users/james/Documents/MATLAB/isetbio misc/bipolarTemporal/bipolarFilt_200_OFFP_2013_08_19_6_all_linear.mat');
    bipolarFilt = (data.bipolarFiltMat(obj.cellLocation,:)');
end

% temporal filtering
tCenter = conv2(sCenter, bipolarFilt, 'same');
tSurround = conv2(sSurround, bipolarFilt, 'same');

% zero centering the output
tCenter = reshape(bsxfun(@minus, tCenter, mean(tCenter, 2)), r, c, []);
tSurround = reshape(bsxfun(@minus,tSurround,mean(tSurround, 2)), r, c, []);

%% Rectification
obj.responseCenter = obj.rectificationCenter(tCenter);
obj.responseSurround = obj.rectificationSurround(tSurround);

end<|MERGE_RESOLUTION|>--- conflicted
+++ resolved
@@ -61,9 +61,6 @@
         data = load('bipolarFilt.mat', 'bipolarONP');
         bipolarFilt = -data.bipolarONP(:)';
     end
-<<<<<<< HEAD
-elseif obj.filterType == 2  % theoretical impulse response from Pillow
-=======
     
     % Interpolate filter from data to get correct sample rate
     originalTimeStep = 0.008;
@@ -72,7 +69,6 @@
     bipolarFilt(isnan(bipolarFilt)) = 0;
     
 elseif obj.filterType == 2
->>>>>>> b7acfe9f
     load('/Users/james/Documents/MATLAB/isetbio misc/bipolarTemporal/irGLM.mat');
     if strcmpi(obj.cellType, 'offDiffuse')
         bipolarFilt = irGLM;
