--- conflicted
+++ resolved
@@ -77,156 +77,8 @@
     % Generate a mosaic that fully tiles the visual field 
     % with the average properties of an experimental mosaic,
     % shifted to a specified eccentricity.
-<<<<<<< HEAD
-    case 1
-        
-        
-        switch ieParamFormat(cellType)
-            
-            % RPE data set - need to put on RDT
-            % Fit values from Dacey 2000 and Croner & Kaplan 1994
-            case {'onparasol','onparasolrpe'}
-                b = 25;%68.3968/3; 
-                m = 18.9211;
-                b2 = .0218; m2 = .0065;
-                ecc0 = 10.9;
-            case {'offparasol','offparasolrpe'}
-                b = 25;%68.3968/3; 
-                m = 0.85*18.9211;
-                b2 = .0218; m2 = 0.85*.0065;
-                ecc0 = 10.9;
-            case {'onmidget','onmidgetrpe'}
-                b = -8.110; m = 10.7629;    
-                b2 = .0059; m2 = .0034;
-                ecc0 = 10.9;
-            case {'offmidget','offmidgetrpe'}
-                b = -8.110; m = 0.85*10.7629;   
-                b2 = .0059; m2 = 0.85*.0034;
-                ecc0 = 10.9;
-            case {'sbc','onsbcrpe','sbcrpe'}
-                b = 70.2865/2.5; m = 15.8208;
-                b2 = 70.2865; m2 = 15.8208;
-                ecc0 = 10.9;
-        end
-        y0 = m*ecc0 + b;
-        y02 = m2*ecc0 + b2;
-        
-        DFlimit = 1.1*4.5;
-        y1 = max([DFlimit (m*ecc + b)]);
-        y12 = max([0 (m2*ecc + b2)]);
-        
-        yratio = y0/y1; 
-        y2ratio = y02/y12;
-        
-        fov0 = 8;
-        fovratio = fov/fov0;
-        
-        mosaicAverageGLM = mosaicAverage(mosaicGLM);
-        
-        cellSpacing = sqrt(mean(mosaicAverageGLM.sd.^2));
-        
-        stimRows = 40; stimCols = 80;
-        hexFlag = 1;
-        
-%         numberRows = floor(fovratio*yratio*stimRows/(2*cellSpacing));
-%         numberCols = floor(fovratio*yratio*stimCols/(2*cellSpacing));
-        
-        numberCellsPerDegree0 = (stimCols/(2*cellSpacing))/fov0;
-        numberCellsPerDegree = yratio*numberCellsPerDegree0;
-        numberBipolarsPerDegree = inputScale*inputSize(2)/(fov);
-        numberBipolarsPerCell = (numberBipolarsPerDegree/numberCellsPerDegree);
-        if numberBipolarsPerCell < 2
-            numberBipolarsPerCell = 1;
-            hexFlag = 0;
-        end
-        numberRows = floor(1*inputSize(1)/numberBipolarsPerCell);
-        numberCols = floor(1*inputSize(2)/numberBipolarsPerCell);
-        
-        cellSpacingRF = size(mosaicAverageGLM.linearfilters.Stimulus.space_rk1,1);
-        numberCellsPerDegreeRF0 = (stimCols/(2*cellSpacingRF))/fov0;
-        numberCellsPerDegreeRF = yratio*numberCellsPerDegreeRF0;
-        numberBipolarsPerDegreeRF = inputScale*inputSize(2)/(fov);
-        numberBipolarsPerCellRF = numberBipolarsPerDegreeRF/numberCellsPerDegreeRF;
-      
-        % For midget RGCs, make sure max number is equal to number cones
-%         if numberRows > inputScale*inputSize(1)
-%             numberRows = inputScale*inputSize(1);
-%             
-%             numberBipolarsPerCell = 1;
-%             numberBipolarsPerCellRF = 1;
-%         end
-%         
-%         if numberCols > inputScale*inputSize(2)
-%             numberCols = inputScale*inputSize(2);
-%             
-%             numberBipolarsPerCell = 1;
-%             numberBipolarsPerCellRF = 1;
-%         end
-        
-  
-%         numberPixelsPerCell0 = size(mosaicAverageGLM.linearfilters.Stimulus.space_rk1,1);
-%         numberPixelsPerDegree0 = numberPixelsPerCell0 * numberCellsPerDegree0;
-%         numberPixelsPerCell = numberPixelsPerDegree0 / numberCellsPerDegree;
-        
-        goodind = 1:numberRows*numberCols;
-        
-        matFileCtr = 0;
-        for xi = 1:numberRows
-            for yi = 1:numberCols
-                matFileCtr = matFileCtr+1;
-                
-                obj.cellID{matFileCtr,1} = matFileCtr;
-                
-                if isfield(mosaicAverageGLM.linearfilters,'PostSpike')
-                    obj.postSpikeFilter{matFileCtr,1} = mosaicAverageGLM.linearfilters.PostSpike.Filter;
-                else
-                    %         load('/Users/james/Documents/MATLAB/isetbio misc/rpeNora/psf1.mat')
-                    obj.postSpikeFilter{matFileCtr,1} = 0;%psf;
-                end
-                if isfield(mosaicAverageGLM.linearfilters,'Coupling')
-                    
-                    obj.couplingFilter{matFileCtr,1} = mosaicAverageGLM.linearfilters.Coupling.Filter;
-                end
-                
-                obj.rfDiaMagnitude = inputScale*numberBipolarsPerCell;
-                
-                switch ieParamFormat(cellType)
-                    case {'onparasolrpe','offparasolrpe','onmidgetrpe','offmidgetrpe','onsbcrpe','sbcrpe'}
-                        obj.tonicDrive{matFileCtr,1} = 0;
-                        obj.generatorFunction{matFileCtr,1} = mosaicAverageGLM.model;
-                    otherwise
-                        obj.tonicDrive{matFileCtr,1} = mosaicAverageGLM.linearfilters.TonicDrive.Filter;
-                        obj.generatorFunction{matFileCtr,1} = @exp;
-                end
-                
-                rf1 = imresize(mosaicAverageGLM.linearfilters.Stimulus.space_rk1,[1+2*floor(numberBipolarsPerCellRF/2) 1+2*floor(numberBipolarsPerCellRF/2) ]);
-                rf2 = mosaicAverageGLM.linearfilters.Stimulus.space_rk1;
-                rf1rs = (rf1.*sum(rf2(:))/sum(rf1(:)));
-                obj.sRFcenter{matFileCtr,1} = rf1rs;
-%                 obj.sRFcenter{matFileCtr,1} = mosaicAverageGLM.linearfilters.Stimulus.space_rk1;
-%                 obj.sRFcenter{matFileCtr,1} = imresize(mosaicAverageGLM.linearfilters.Stimulus.space_rk1,[1+2*floor(numberBipolarsPerCellRF/2) 1+2*floor(numberBipolarsPerCellRF/2) ]);
-                
-                obj.sRFsurround{matFileCtr,1} = 0*mosaicAverageGLM.linearfilters.Stimulus.space_rk1;
-                
-                obj.tCenter{matFileCtr,1} = mosaicAverageGLM.linearfilters.Stimulus.time_rk1;
-                obj.tSurround{matFileCtr,1} = 0*mosaicAverageGLM.linearfilters.Stimulus.time_rk1;
-                
-                if isfield(mosaicAverageGLM.linearfilters,'Coupling')
-                    
-                    couplingMatrixTemp{matFileCtr,1} = mosaicAverageGLM.cellinfo.pairs;
-                end
-                
-                % obj.cellLocation{matFileCtr,1} = [(xi*2*cellSpacing + mod(yi,2)*cellSpacing) yi*2*cellSpacing];
-                obj.cellLocation{matFileCtr,1} = (1/1).*[(xi*1*numberBipolarsPerCell + hexFlag*mod(yi,2)*0.5*numberBipolarsPerCell) yi*1*numberBipolarsPerCell];
-                
-            end
-            
-%             obj.rfDiameter = size(mosaicAverageGLM.linearfilters.Stimulus.space_rk1,1);
-            obj.rfDiameter = size(obj.sRFcenter{matFileCtr,1},1);
-        end
-        
-=======
+
     case 1        
         obj = mosaicLoadAverage(obj, mosaicGLM, cellType, 'cellIndices',cellIndices, 'goodind',goodind, 'params', p.Results);
->>>>>>> 8503ead6
+
 end