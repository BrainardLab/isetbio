function [sRFcenter, sRFsurround, cellCenterLocations, tonicDrive, ellipseParams] = ...
    buildSpatialRFArray(patchSizeMeters, nRowBipolars, nColBipolars, rfDiameterMicrons, varargin)
% BUILDSPATIALARRAY - Create RF center and surround for RGC mosaic
% 
% The spatial RFs are generated according to the size of the pixel, cone or
% bipolar mosaic, their spacing (in microns) and the diameter of the RGC RF
% as determined by the TEE of the retinal patch.
% 
%  [sRFcenter, sRFsurround, rfDiaMagnitude, ...
%    cellCenterLocations, tonicDrive, Qout] = 
%      buildSpatialRFArray(patchSizeMeters, nRowBipolars, nColBipolars, ...
%               rfDiameterMicrons, varargin)
% 
% Required inputs: 
%   patchSizeMeters   - Center to center of the RF in microns
%   nRowBipolars      - Number of input samples
%   nColBipolars      - Number of input samples
%   rfDiameterMicrons - Receptive field of 1 std in microns
%   
% Optional inputs:
%    centerNoise - Position jitter as a fraction of the bipolar size
%    baseLineFiringRate - Also called
%
% Outputs: 
%   sRFcenter           - intensity map as seen on the bipolar mosaic
%   sRFsurround         - intensity map as seen on the bipolar mosaic
%   cellCenterLocations - positions on the cone mosaic (microns)
%   tonicDrive          - tonic drive is the bias or DC term for the linear output of the GLM. 
%   Qout - ellipse parameters
%
% Example:
%   Build spatial RFs of the RGCs in this mosaic
% 
% JRG (c) isetbio Team

%% Manage parameters
p = inputParser;
p.KeepUnmatched = true;

p.addRequired('patchSize',@isscalar);
p.addRequired('nRowBipolars',@isscalar);
p.addRequired('nColBipolars',@isscalar);
p.addRequired('rfDiameterMicrons',@isscalar);

p.addParameter('centerNoise',.15,@isscalar); % in units of nBipolars
p.addParameter('baseLineFiringRate',2.2702,@isscalar); % JRG pulled from ON Parasol 2013_08_19_6

vFunc = @(x)(ismatrix(x) || isempty(x));
p.addParameter('ellipseParams',[],vFunc);  % A,B,rho

p.parse(patchSizeMeters,nRowBipolars,nColBipolars,rfDiameterMicrons,varargin{:});

centerNoiseBipolars = p.Results.centerNoise;  
ellipseParams       = p.Results.ellipseParams;  % (Major, Minor, Orientation)
baseLineFiringRate  = p.Results.baseLineFiringRate;

%% sRF Output Details
% After Chichilnisky & Kalmar, 2002
%
% The ellipse intensity maps are defined by this parameterization
%
%   s_center   =   exp(-0.5 * (x-c)*Q * (x-c)') 
%   s_surround = k*exp(-0.5*r*(x-c)*Q*r*(x-c)') 
%
% Here x - c  is a two-dimensional vector that specifies a spatial location.
% Evaluating the exponential, s_center(x-c) indicates the sensitivity at that
% spatial location.  
% x ranges over all positions
% c is a two-dimensional vector that specifies the center of the RF
% Q is a 2 x 2 symmetric positive semi-definite matrix that specifies the
% elliptical Gaussian shape of the RF center, 
% k is a scalar that specifies the relative strength of the surround
% 1/r is a scalar that specifies the relative size of the surround.

% Hard coded for now.  To eliminate.
extent = 2.5;     % ratio between sampling size and spatial RF standard dev 
r = sqrt(0.75);        % radius ratio between center and surround for DoG
k = 1.032 * r^2;   % scaling of magnitude of surround
  
%% Converting the spatial units from microns to bipolar samples

% p[atchSizeMeters is the width of the patch of cones sampled by the
% bipolars. This arrives in meters, we convert row/col in microns
patchRowColMicrons = [patchSizeMeters*(nRowBipolars/nColBipolars), patchSizeMeters]*1e6; % Row/Col in um

% This is the diameter of the cone mosaic sampled by each bipolar in units
% of microns.
bipolarDiameterMicrons = (patchRowColMicrons(2) / nColBipolars);

%% The spatial mosaic dimensions are in units of bipolar spacing

% The RGC rfDiameter in terms of bipolar array samples.  So, one step is
% one step in the bipolar array. From here on out, the spatial coordinate
% system is with respect to the bipolar array.
rfDiameter = rfDiameterMicrons / bipolarDiameterMicrons;

% Determine the number of RGC samples in the hexagonal mosaic
% nRGC: RGC cells, row col. 
nRGC    = floor(patchRowColMicrons ./ rfDiameterMicrons); % number of RGCs in h, v direction

% Adjust the scale factor to account for the hexagonal packing of the RGC
% mosaic
nRGC(2) = floor((2/sqrt(3))*nRGC(2));

% Initial, noise free sample positions of RGC receptive field centers in
% bipolar space.  The centers are spaced by the one rfDiameter and the
% coordinate frame has a (0,0) in the middle of the bipolar plane.  No
% noise at the moment.  Added later.
rowCenters = (0:nRGC(1)-1)*rfDiameter;               
colCenters = (sqrt(3)/2 ) *(0:nRGC(2)-1)*rfDiameter;
rowCenters = rowCenters - mean(rowCenters);
colCenters = colCenters - mean(colCenters);

% Count the number of rows and columns of the RGCs
nRows = length(rowCenters);
nCols = length(colCenters);

% This is the sampling range that we use to specify the spatial extent of
% the bipolar cells feeding into one RGC.  This should be bigger than the
% largest rgc RF.  So really, extent should be chosen based on the sizer of
% the RGC RFs, not fixed as it is here (BW).
pts = -extent*rfDiameter:extent*rfDiameter;

%% Create spatial RGC RFs

% Make sure the centers are symmetric around zero.
% centerCorrectY = (colCenters(end) - (colCenters(1)))/2; % nBipolars
% centerCorrectX = (rowCenters(end) - (rowCenters(1)))/2; % nBipolars

% pre-allocate memory
cellCenterLocations = cell(nRows, nCols);
sRFcenter           = cell(nRows, nCols);
sRFsurround         = cell(nRows, nCols);
tonicDrive          = cell(nRows, nCols);

%% Set the tonic drive

% Tonic drive is the bias or DC term for the linear output of the
% GLM. If the tonic drive term is greater than 0, then there is a
% baseline firing rate even when the stimulus input is zero.
% Units of conditional intensity
for rr = 1 : nRows
    for cc = 1 : nCols
        tonicDrive{rr,cc} = baseLineFiringRate; % from ON Parasol 2013_08_19_6
    end
end

%% Create spatial RFs for each cell

%  The shape of the RF is modeled as an ellipse. 

% Specify the ellipse parameters for each cell

% Jitter the center positions of each cell. 
% N.B. Sometimes this introduces a little flip in position.  We could
% eliminate that by using rand() instead of randn().
centerNoiseRows = (centerNoiseBipolars*randn(nRows,nCols))*rfDiameter;
centerNoiseCols = (centerNoiseBipolars*randn(nRows,nCols))*rfDiameter;
% vcNewGraphWin; plot(centerNoiseBipolarsCol(:),centerNoiseBipolarsRow(:),'.')

% These are the ellipse shape parameters (not centered)
ellipseParams = ellipseGen(nRows,nCols,p.Unmatched,'ellipseParams',ellipseParams);

% The retured ellipse parameters
% Qout = cell(rows,cols); 

% To build the hex mosaic, we need this value
hexOffset = 0.5 * rfDiameter;

for rr = 1:nRows         % Row index
    for cc = 1:nCols     % Col index
        
        % Compute 2D spatial RF
        
        % Specify RGC centers in bipolar sample space.
        % First, add some jitter to the center positions.  
        thisRowCenter = rowCenters(rr) + centerNoiseRows(rr,cc);
        thisColCenter = colCenters(cc) + centerNoiseCols(rr,cc);
        
        % Then offset columns to set the hexagonal packing.
        if mod(cc,2), thisRowCenter = thisRowCenter - hexOffset;   % Odd
        % else,         thisRowCenter = thisRowCenter + hexOffset;   % Even
        end        
        
        % Without the normalization
        ellipseP = [ellipseParams{rr,cc}(1:2), ellipseParams{rr,cc}(3)];

        % Makes the 2x2 positive definite quadratic form (matrix)        
        % In order to keep the same area under the DoG surface, need to
        % normalize the diagonal.
        Q =  (1/(.5*rfDiameter)^2)*diag(ellipseParams{rr,cc}(1:2));                 
                
        % For the DoG, we need to do the rotation matrix separately from Q,
        % otherwise the DoG height and width change for the same magnitude
        % params with a different angle param.
        R = [cosd(ellipseParams{rr,cc}(3)) -sind(ellipseParams{rr,cc}(3));...
            sind(ellipseParams{rr,cc}(3))   cosd(ellipseParams{rr,cc}(3))];
        
        % Calculate (x,y) values for input to DoG function in an efficient way
        [X, Y] = meshgrid(pts, pts); % nBipolars
        % XY = [X(:) Y(:)];       
        % Apply rotation matrix; need to do it here to coordinates so that
        % the magnitude of the DoG is not incorrectly scaled.
        XY = (R*[X(:) Y(:)]')';        
        
        % % % This is very slow
        % Scale by the r and Q
        % QXY  = diag(XY * Q * XY'); %         
        % % Surround
        % RQXY = r^2*QXY;       % unitless        
        
        % % % % This does the same thing but much faster for big RFs
        Qmatr  = Q*XY'; 
        rQmatr = r^2*Q*XY';       % unitless        
        % (-0.5*(x-c)*Q*(x-c)'): unitless
        QXY =  prod([XY(:,1)  Qmatr(1,:)'],2) + prod([XY(:,2)  Qmatr(2,:)'],2);
        RQXY = prod([XY(:,1) rQmatr(1,:)'],2) + prod([XY(:,2) rQmatr(2,:)'],2);
        
        % DoG calculation
        % conditional intensity, related by Poisson firing to spikes/sec
        so_center   = reshape(exp(-0.5*QXY),    size(X));
        so_surround = reshape(k*exp(-0.5*RQXY), size(X));        
        
        % Save the cell center location
        cellCenterLocations{rr,cc} = [thisRowCenter, thisColCenter];
        
        % spatialRFArray{ii,jj} = so;
        % Store calculated parameters, units of conditional intensity
        sRFcenter{rr,cc}      = so_center;
        sRFsurround{rr,cc}    = so_surround;
        
        % Since we create the plot of the RF mosaic as an ellipse, but the
        % actual RFs as DoGs, we need to check that the DoG magnitude at
        % rfDiameter is actually 1 std. We do that here by first
        % calculating what the 1 std magnitude of the DoG should be, and
        % then comparing it to what our actual RF has. They should match
<<<<<<< HEAD
        % within 1 (units of bipolar samples). If there is high variance
        % in the shapes of RFs, then individual RFs might not match, but
        % they should on average.
%         if rr == 1 && cc == 1
%             xv = [1 0];   % rand(1,2);
%             xvn = rfDiameter * xv./norm(xv);
%             x1 = xvn(1); y1 = xvn(2);
%             magnitude1STD = exp(-0.5*[x1 y1]*Q*[x1; y1])- k*exp(-0.5*[x1 y1]*r^2*Q*[x1; y1]);
%             [maxv,maxr] = max(so_center(:)-so_surround(:)); [mr,mc] = ind2sub(size(so_center),maxr);
%             rii = mr; cii = mc; im = 1;
%             while (so_center(mr,cii)-so_surround(mr,cii)) > magnitude1STD; im = im+1; cii = mc-1+im; end; [rfDiameter (cii-mc-1)]
%         end
=======
        % within 1 (units of bipolar samples). If there is high variance in
        % the shapes of RFs, then individual RFs might not match, but they
        % should on average.
        %
        % BW:  Breaking here for some values. It appears that magnitude1STD
        % can be a negative number, which is not a good thing.  The logic
        % in here is hard for me to penetrate. JRG to add notation and
        % logic.
        if rr == 1 && cc == 1
            xv = [1 0];   % rand(1,2);
            xvn = rfDiameter * xv./norm(xv);
            x1 = xvn(1); y1 = xvn(2);
            magnitude1STD = exp(-0.5*[x1 y1]*Q*[x1; y1])- k*exp(-0.5*(r^2)*[x1 y1]*Q*[x1; y1]);
            [maxv,maxr] = max(so_center(:) - so_surround(:)); % Unused?
            [mr,mc] = ind2sub(size(so_center),maxr);
            rii = mr; % Not used. So, ...
            cii = mc; im = 1;
            while (so_center(mr,cii)-so_surround(mr,cii)) > magnitude1STD 
                im  = im + 1; 
                cii = mc - 1 + im; 
            end 
            [rfDiameter, (cii-mc-1)]  % Displaying but no text?
        end
>>>>>>> 3044e944
        
    end
end

end<|MERGE_RESOLUTION|>--- conflicted
+++ resolved
@@ -229,12 +229,13 @@
         sRFcenter{rr,cc}      = so_center;
         sRFsurround{rr,cc}    = so_surround;
         
+        % Looks like JRG just eliminated the code. (BW)
+        %
         % Since we create the plot of the RF mosaic as an ellipse, but the
         % actual RFs as DoGs, we need to check that the DoG magnitude at
         % rfDiameter is actually 1 std. We do that here by first
         % calculating what the 1 std magnitude of the DoG should be, and
         % then comparing it to what our actual RF has. They should match
-<<<<<<< HEAD
         % within 1 (units of bipolar samples). If there is high variance
         % in the shapes of RFs, then individual RFs might not match, but
         % they should on average.
@@ -247,7 +248,7 @@
 %             rii = mr; cii = mc; im = 1;
 %             while (so_center(mr,cii)-so_surround(mr,cii)) > magnitude1STD; im = im+1; cii = mc-1+im; end; [rfDiameter (cii-mc-1)]
 %         end
-=======
+
         % within 1 (units of bipolar samples). If there is high variance in
         % the shapes of RFs, then individual RFs might not match, but they
         % should on average.
@@ -256,22 +257,22 @@
         % can be a negative number, which is not a good thing.  The logic
         % in here is hard for me to penetrate. JRG to add notation and
         % logic.
-        if rr == 1 && cc == 1
-            xv = [1 0];   % rand(1,2);
-            xvn = rfDiameter * xv./norm(xv);
-            x1 = xvn(1); y1 = xvn(2);
-            magnitude1STD = exp(-0.5*[x1 y1]*Q*[x1; y1])- k*exp(-0.5*(r^2)*[x1 y1]*Q*[x1; y1]);
-            [maxv,maxr] = max(so_center(:) - so_surround(:)); % Unused?
-            [mr,mc] = ind2sub(size(so_center),maxr);
-            rii = mr; % Not used. So, ...
-            cii = mc; im = 1;
-            while (so_center(mr,cii)-so_surround(mr,cii)) > magnitude1STD 
-                im  = im + 1; 
-                cii = mc - 1 + im; 
-            end 
-            [rfDiameter, (cii-mc-1)]  % Displaying but no text?
-        end
->>>>>>> 3044e944
+%         if rr == 1 && cc == 1
+%             xv = [1 0];   % rand(1,2);
+%             xvn = rfDiameter * xv./norm(xv);
+%             x1 = xvn(1); y1 = xvn(2);
+%             magnitude1STD = exp(-0.5*[x1 y1]*Q*[x1; y1])- k*exp(-0.5*(r^2)*[x1 y1]*Q*[x1; y1]);
+%             [maxv,maxr] = max(so_center(:) - so_surround(:)); % Unused?
+%             [mr,mc] = ind2sub(size(so_center),maxr);
+%             rii = mr; % Not used. So, ...
+%             cii = mc; im = 1;
+%             while (so_center(mr,cii)-so_surround(mr,cii)) > magnitude1STD 
+%                 im  = im + 1; 
+%                 cii = mc - 1 + im; 
+%             end 
+%             [rfDiameter, (cii-mc-1)]  % Displaying but no text?
+%         end
+% >>>>>>> rgcEllipse2
         
     end
 end
