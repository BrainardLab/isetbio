--- conflicted
+++ resolved
@@ -29,40 +29,6 @@
 %   'frozen', and 'none'. When 'frozen', you can send in a 'seed'. [Note:
 %   May not be fully implemented yet.]
 %
-<<<<<<< HEAD
-
-%Examples:
-%{
-%   This is an example of how to do this for 1,000 eye movement paths
-%   (trials), each consisting of 100 eye movements.
-%
- nTrials = 100; nEyeMovements = 50;
- emPaths = zeros(nTrials, nEyeMovements, 2);
- % Generate the eye movements for each trial
- for iTrial = 1:nTrials
-   theEMPaths(iTrial , :,:) = cMosaic.emGenSequence(nEyeMovements);
- end
-
-% Build a sequence
- hparams(2) = harmonicP; hparams(2).freq = 6; hparams(2).GaborFlag = .2; 
- hparams(1) = hparams(2); hparams(1).contrast = 0; 
- sparams.fov = 1; 
- stimWeights = ieScale(fspecial('gaussian',[1,50],15),0,1);
- ois = oisCreate('harmonic','blend',stimWeights, ...
-        'testParameters',hparams,'sceneParameters',sparams);
-
-% See if we get the absorptions back
- absorptions = cMosaic.computeForOISequence(...
-       ois, ...
-       'emPaths', theEMPaths, ...
-       'currentFlag', true);
-%}
-
-%   The returned absorptions has an extra dimension (the first one) so that
-%   we can calculate for multiple eye movement paths.  The absorptions from a
-%   single eye movement case would be
-%    absorptions(thisTrial,:,:,:)
-=======
 % Inputs:
 %    obj                - @coneMosaic object
 %    oiSequence         - @oiSequence object
@@ -105,7 +71,6 @@
 %   'workDescription'     A string describing the condition
 %                         computed. Used only when workerID is non-empty
 %                         (default empty).
->>>>>>> ceeee3f9
 %
 % Notes:
 %    * TODO: Confirm if implementation referenced in note above is done.
@@ -143,11 +108,7 @@
 p = inputParser;
 p.addRequired('oiSequence', @(x)isa(x, 'oiSequence'));
 p.addParameter('stimulusSamplingInterval', [], @isnumeric);
-<<<<<<< HEAD
-p.addParameter('seed',1, @isnumeric);
-=======
 p.addParameter('seed', 1, @isnumeric);
->>>>>>> ceeee3f9
 p.addParameter('emPaths', [], @isnumeric);
 p.addParameter('trialBlockSize', [], @isnumeric);
 p.addParameter('interpFilters', [], @isnumeric);
@@ -226,18 +187,11 @@
 %% Compute OIrefresh
 if (numel(rounded.oiTimeAxis) == 1)
     if (~isempty(p.Results.stimulusSamplingInterval))
-<<<<<<< HEAD
-        rounded.oiRefreshInterval = round(p.Results.stimulusSamplingInterval/rounded.factor);
-    else
-        % No information about what the stimulus refresh interval is so
-        % arbitrarily set it to the integrationTime
-=======
         rounded.oiRefreshInterval = ...
            round(p.Results.stimulusSamplingInterval/rounded.factor);
     else
         % No information about what the stimulus refresh interval is,
         % so arbitrarily set it to the integrationTime
->>>>>>> ceeee3f9
         rounded.oiRefreshInterval = rounded.defaultIntegrationTime;
     end
 else
@@ -289,11 +243,7 @@
         subplot('Position', [0.01 0.01 0.98 0.98]);
         hold on
     end
-<<<<<<< HEAD
-    
-=======
-
->>>>>>> ceeee3f9
+
     % Loop over the optical images
     for oiIndex = 1:oiSequence.length
         if (~isempty(workerID))
@@ -438,14 +388,9 @@
                     rounded.factor;
                 % Compute absorptions for all remaining the eye movements
                 idx = indices(2:end);
-<<<<<<< HEAD
-                emSubPath = reshape(emPaths(trialIndicesForBlock, idx,:), [numel(trialIndicesForBlock)*numel(idx) 2]);
-  
-=======
                 emSubPath = reshape(...
                     emPaths(trialIndicesForBlock, idx, :), ...
                     [numel(trialIndicesForBlock) * numel(idx) 2]);
->>>>>>> ceeee3f9
                 currentSeed = currentSeed + 1;
                 absorptionsAllTrials = single(obj.compute(...
                     currentOI, ...
