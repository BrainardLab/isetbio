--- conflicted
+++ resolved
@@ -59,12 +59,6 @@
 
 % make-up the negative frequency part
 noiseSPD = [noiseSPD noiseSPD(end:-1:1)];
-<<<<<<< HEAD
-noiseSPD = noiseSPD(1:size(curNF, 3));
-noiseSPD = reshape(noiseSPD, [1 1 length(noiseSPD)]);
-tempNoise = squeeze(noiseSPD);
-%figure(2);loglog(params.freq,tempNoise(1:length(params.freq)));
-=======
 noiseSPD = noiseSPD(1:size(curNF, temporalDimIndex));
 if (temporalDimIndex == 3)
     noiseSPD = reshape(noiseSPD, [1 1 length(noiseSPD)]);
@@ -73,7 +67,6 @@
 end
 % Have a look at the noise in the frequency domain
 % vcNewGraphWin;loglog(squeeze(sqrt(noiseSPD)));
->>>>>>> e7c35d11
 
 % generate white gaussian noise
 noise = randn(size(curNF));
