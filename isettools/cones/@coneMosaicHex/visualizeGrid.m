--- conflicted
+++ resolved
@@ -427,24 +427,11 @@
 
 if (~isempty(overlaidEMpathMicrons))
     color = 'k';
-<<<<<<< HEAD
-    if (~labelConeTypes)
-        color = 'r';
-    end
-    [m,n] = size(overlaidEMpathMicrons);
-    if (m == 2) && (n==1) 
-        plot(overlaidEMpathMicrons(1,:)*1e-6, overlaidEMpathMicrons(2, :)*1e-6, 'k.-', 'Color', color, 'LineWidth', 1.5);
-    else
-        plot(overlaidEMpathMicrons(:,1)*1e-6, overlaidEMpathMicrons(:,2)*1e-6, 'k.-', 'Color', color, 'LineWidth', 1.5);
-    end
-end 
-=======
     if (~labelConeTypes), color = 'r'; end
     plot(overlaidEMpathMicrons(:, 1) * 1e-6, ...
         overlaidEMpathMicrons(:, 2) * 1e-6, 'k.-', 'Color', color, ...
         'LineWidth', 1.5);
 end
->>>>>>> 7006abff
 
 %% Arrange axis and fonts
 hold(axesHandle, 'off')
