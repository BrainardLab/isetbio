function renderActivationMap(obj, axesHandle, activation, varargin)
% Render (in the passed axesHandle) an activation map for the hex mosaic
%
% Syntax:
%   renderActivationMap(obj, axesHandle, activation, [varargin])
%
% Description:
%    Render (draw) an activation map for the hex mosaic on the passed
%    axesHandle figure.
%
% Inputs:
%    obj        - The cone mosaic hex object
%    axesHandle - The axes figure handle
%    activation - The activation to map
%
% Outputs:
%    None.
%
% Optional key/value pairs:
%    None.
%

% History:
%    xx/xx/17  NPC  ISETBIO TEAM, 2017
%    02/20/18  jnm  Formatting

    p = inputParser;
    p.addRequired('axesHandle', @ishandle);
    p.addRequired('activation', @isnumeric);
    p.addParameter('signalName', ' ', @ischar);
    p.addParameter('visualizedConeAperture', 'lightCollectingArea', ...
        @(x)ismember(x, {'lightCollectingArea', 'geometricArea'}));
    p.addParameter('mapType', 'modulated hexagons', ...
        @(x)ismember(x, {'modulated hexagons', 'modulated disks'}));
    p.addParameter('colorMap', jet(1024), @isnumeric);
    p.addParameter('signalRange', [], @isnumeric);
    p.addParameter('xRange', [], @isnumeric);
    p.addParameter('yRange', [], @isnumeric);
    p.addParameter('activationTime', [], @isnumeric);
    p.parse(axesHandle, activation, varargin{:});

    axesHandle = p.Results.axesHandle;
    activation = p.Results.activation;
    mapType = p.Results.mapType;
    visualizedConeAperture = p.Results.visualizedConeAperture;
    colorMap = p.Results.colorMap;
    signalRange = p.Results.signalRange;
    xRange =  p.Results.xRange;
    yRange = p.Results.yRange;

    if (any(size(activation) ~= size(obj.pattern)))    
       activation = obj.reshapeHex2DmapToHex3Dmap(activation);
    end

    sampledHexMosaicXaxis = squeeze(obj.patternSupport(1, :, 1)) + ...
        obj.center(1);
    sampledHexMosaicYaxis = squeeze(obj.patternSupport(:, 1, 2)) + ...
        obj.center(2);

    % Choose aperture radius from obj.pigment.pdWidth or obj.pigment.width
    if (strcmp(visualizedConeAperture, 'lightCollectingArea'))
        % Note that pigment.pdWidth defines the size of a square collective
        % aperture. Here we compute the equivalent circular aperture
        dx = sqrt((obj.pigment.pdWidth ^ 2) / pi) * 2;
    elseif (strcmp(visualizedConeAperture, 'geometricArea'))
        dx = obj.pigment.width;
    end

    if strcmp(mapType, 'modulated disks') 
        iTheta = (0:20:360) / 180 * pi;
        apertureOutline.x = dx / 2.0 * cos(iTheta);
        apertureOutline.y = dx / 2.0 * sin(iTheta);
    elseif strcmp(mapType, 'modulated hexagons')
        iTheta = (0:60:360) / 180 * pi;
        apertureOutline.x = dx / 2.0 * cos(iTheta);
        apertureOutline.y = dx / 2.0 * sin(iTheta);
    end

    activeConesActivations = activation(obj.pattern > 1);
    if (isempty(signalRange))
        activationRange = [min(activeConesActivations(:)), ...
            max(activeConesActivations(:))];
    else
        activationRange = signalRange;
    end

    if (isempty(xRange))
        xRange = [sampledHexMosaicXaxis(1) - obj.pigment.width, ...
            sampledHexMosaicXaxis(end) + obj.pigment.width];
    else
        xRange = xRange * 1e-6;
    end
    if (isempty(yRange))
        yRange = [sampledHexMosaicYaxis(1) - obj.pigment.width, ...
            sampledHexMosaicYaxis(end) + obj.pigment.width];
     else
        yRange = yRange * 1e-6;
    end

    cMapLevels = size(colorMap, 1);
    idx = find(obj.pattern > 1);
    [iRows, iCols] = ind2sub(size(obj.pattern), idx);  
    coneXcoords = sampledHexMosaicXaxis(iCols);
    coneYcoords = sampledHexMosaicYaxis(iRows);
    
<<<<<<< HEAD
    activationsNlevels = round((activation(idx)-activationRange(1))/(activationRange(2)-activationRange(1))*cMapLevels);
    faceColorsNormalizedValues = activationsNlevels/cMapLevels;
    faceColorsNormalizedValues(faceColorsNormalizedValues<0) = 0;
    faceColorsNormalizedValues(faceColorsNormalizedValues>1) = 1;
            
    edgeColor = [0 0 0];
    lineWidth = 0.1;
=======
    activationsNlevels = round((activation(idx) - activationRange(1)) / ...
        (activationRange(2) - activationRange(1)) * cMapLevels);
    faceColorsNormalizedValues = activationsNlevels / cMapLevels;
    faceColorsNormalizedValues(faceColorsNormalizedValues < 0) = 0;
    faceColorsNormalizedValues(faceColorsNormalizedValues > 1) = 1;

    edgeColor = 'none';
    lineWidth = 1.0;
>>>>>>> ceeee3f9

    hold(axesHandle, 'on');
    x = [xRange(1) xRange(2) xRange(2) xRange(1)];
    y = [yRange(1) yRange(1) yRange(2) yRange(2)];
    patch(x, y, [0 0 0], 'FaceColor', 'none')
    renderPatchArray(axesHandle, apertureOutline, ...
        coneXcoords, coneYcoords, ...
        faceColorsNormalizedValues, edgeColor, lineWidth);
    xlim(axesHandle, xRange);
    ylim(axesHandle, yRange);
    hold(axesHandle, 'off');
<<<<<<< HEAD
    set(axesHandle, 'CLim', [0 1], 'XTick', [], 'YTick', [], 'Color', 'none');
=======
    set(axesHandle, 'CLim', [0 1], 'XTick', [], 'YTick', [], ...
        'Color', [0 0 0]);
>>>>>>> ceeee3f9
    colormap(axesHandle, colorMap);     
    axis(axesHandle, 'image'); 
    axis(axesHandle, 'xy');
    box(axesHandle, 'on');
<<<<<<< HEAD
=======

    activationRange
>>>>>>> ceeee3f9
end

function renderPatchArray(axesHandle, pixelOutline, xCoords, yCoords, ...
    faceColorsNormalizedValues, edgeColor, lineWidth)
% Render the patch array
%
% Syntax:
%   renderPatchArray(axesHandle, pixelOutline, xCoords, yCoords, ...
%       faceColorNormalizedValues, edgeColor, lineStyle)
%
% Description:
%    Render the patch array
%
% Inputs:
%    axesHandle   - The handle to the patch axes
%    pixelOutline - The outline of the pixels
%    xCoords      - The X-axis coordinates
%    yCoords      - The Y-axis coordinates
%    faceColorNormalizedValues
%                 - Normalized values for the face colors (fill)
%    edgeColor    - The color of the edge of the shape (line)
%    lineStyle    - The style of the lines (dash, solid, etc...)
%
% Outputs:
%    None.
%
% Optional key/value pairs:
%    None.
%
    verticesPerCone = numel(pixelOutline.x);
    verticesList = zeros(verticesPerCone * numel(xCoords), 2);
    facesList = [];
    colors = [];
    for coneIndex = 1:numel(xCoords)
        idx = (coneIndex - 1) * verticesPerCone + (1:verticesPerCone);
        verticesList(idx, 1) = pixelOutline.x(:) + xCoords(coneIndex);
        verticesList(idx, 2) = pixelOutline.y(:) + yCoords(coneIndex);
        facesList = cat(1, facesList, idx);
        colors = cat(1, colors, ...
            repmat(faceColorsNormalizedValues(coneIndex), ...
            [verticesPerCone 1]));
    end

    S.Vertices = verticesList;
    S.Faces = facesList;
    S.FaceVertexCData = colors;
    S.FaceColor = 'flat';
    S.EdgeColor = edgeColor;
    S.LineWidth = lineWidth;
    patch(S, 'Parent', axesHandle);
end<|MERGE_RESOLUTION|>--- conflicted
+++ resolved
@@ -102,25 +102,15 @@
     [iRows, iCols] = ind2sub(size(obj.pattern), idx);  
     coneXcoords = sampledHexMosaicXaxis(iCols);
     coneYcoords = sampledHexMosaicYaxis(iRows);
-    
-<<<<<<< HEAD
-    activationsNlevels = round((activation(idx)-activationRange(1))/(activationRange(2)-activationRange(1))*cMapLevels);
-    faceColorsNormalizedValues = activationsNlevels/cMapLevels;
-    faceColorsNormalizedValues(faceColorsNormalizedValues<0) = 0;
-    faceColorsNormalizedValues(faceColorsNormalizedValues>1) = 1;
-            
-    edgeColor = [0 0 0];
-    lineWidth = 0.1;
-=======
     activationsNlevels = round((activation(idx) - activationRange(1)) / ...
         (activationRange(2) - activationRange(1)) * cMapLevels);
     faceColorsNormalizedValues = activationsNlevels / cMapLevels;
     faceColorsNormalizedValues(faceColorsNormalizedValues < 0) = 0;
     faceColorsNormalizedValues(faceColorsNormalizedValues > 1) = 1;
 
-    edgeColor = 'none';
-    lineWidth = 1.0;
->>>>>>> ceeee3f9
+    edgeColor = [0 0 0];
+    lineWidth = 0.1;
+
 
     hold(axesHandle, 'on');
     x = [xRange(1) xRange(2) xRange(2) xRange(1)];
@@ -132,21 +122,13 @@
     xlim(axesHandle, xRange);
     ylim(axesHandle, yRange);
     hold(axesHandle, 'off');
-<<<<<<< HEAD
-    set(axesHandle, 'CLim', [0 1], 'XTick', [], 'YTick', [], 'Color', 'none');
-=======
     set(axesHandle, 'CLim', [0 1], 'XTick', [], 'YTick', [], ...
-        'Color', [0 0 0]);
->>>>>>> ceeee3f9
+        'Color', 'none');
+
     colormap(axesHandle, colorMap);     
     axis(axesHandle, 'image'); 
     axis(axesHandle, 'xy');
     box(axesHandle, 'on');
-<<<<<<< HEAD
-=======
-
-    activationRange
->>>>>>> ceeee3f9
 end
 
 function renderPatchArray(axesHandle, pixelOutline, xCoords, yCoords, ...
