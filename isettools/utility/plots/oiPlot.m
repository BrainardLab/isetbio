--- conflicted
+++ resolved
@@ -994,11 +994,8 @@
                 freqOverSample = 2;
                 fSupport = opticsGet(optics, 'dl fsupport matrix', ...
                     thisWave, units, nSamp);
-<<<<<<< HEAD
+
                 fSupport = fSupport * freqOverSample;  
-=======
-                fSupport = fSupport * 2;
->>>>>>> ceeee3f9
                 otf = dlMTF(oi, fSupport, thisWave, units);
                 
                 % DC is at (1, 1) in the returned OTF; we plot with DC in
@@ -1068,13 +1065,9 @@
                 % The opticsGet() for diffraction limited should be
                 % adjusted so that this code becomes shorter.
                 
-<<<<<<< HEAD
                 psf = opticsGet(optics, 'psf data', ...
                     thisWave, units, nSamp, freqOverSample);
-=======
-                psf = opticsGet(optics, 'diffractionlimitedpsfdata', ...
-                    thisWave, units, nSamp, oSample);
->>>>>>> ceeee3f9
+
                 fSupport = opticsGet(optics, 'dlFSupport matrix', ...
                     thisWave, units, nSamp);
                 fSupport = fSupport * freqOverSample;
@@ -1472,8 +1465,7 @@
 
 end
 
-<<<<<<< HEAD
-=======
+
 function sz = selectPlotSupport(data, prct)
 % Used with getMiddleMatrix to pull out the 'interesting' center of a plot
 %
@@ -1507,20 +1499,3 @@
 
 if notDefined('prct'), prct = 0.01; end
 
-r  = size(data, 1);
-mx = max(data(:));
-centerRow = round(r / 2);
-
-% Find the locations in the center row that are less than the specified
-% percent of the maximum.
-l = (data(centerRow, :) < prct * mx);
-
-if max(l) == 0
-    sz = centerRow - 1;
-else
-    [~, idx] = max(data(centerRow, l));
-    sz = max(25, centerRow - idx);
-end
-
-end
->>>>>>> ceeee3f9
