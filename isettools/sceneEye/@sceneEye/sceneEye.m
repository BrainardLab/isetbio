--- conflicted
+++ resolved
@@ -25,20 +25,10 @@
 %           myScene.eyePos = [x y z];
 %      Is there a way to ensure they put in a 3x1 vector for eyePos, other
 %      than just rigourous error checking in the code?
-<<<<<<< HEAD
 %	 * [Note: BW - (Reference first TODO) Yes, I think so, using the
 %	   myScene.set('eyePos', val) approach, or perhaps myScene.set.eyePos =
 %	   val. In these cases the set operation can pass through an input
 %	   parser that validates the input value (I think).]
-=======
-%    * [Note: BW - (Reference first TODO) Yes, I think so, using the
-%      myScene.set('eyePos', val) approach, or perhaps myScene.set.eyePos =
-%      val. In these cases the set operation can pass through an input
-%      parser that validates the input value (I think).]
-%    * [Note: BW - I wonder if recipe should be a slot in here or whether
-%      we should use myScene.render(recipe, varargin); The current way does
-%      make sense, since this is actually a scene.]
->>>>>>> db60a677
 %    * [Note: BW - maxDepth & nWaveBands are often empty, so let's perform
 %      the checks below. However, I should find a more permanant solution
 %      to cases like these. (See the note above). Maybe in
@@ -163,7 +153,6 @@
     %   if the eye is looking down the z-axis (eyePos = [0 0 0], eyeTo
     %   = [0 0 1]) then the up vector cannot be [0 0 1].
     eyeUp;
-<<<<<<< HEAD
     
     %DIFFRACTIONENABLED Toggle diffraction. When it diffraction simulation
     %   is enabled, PBRT will use HURB to simulate the effect of
@@ -171,10 +160,6 @@
     diffractionEnabled;
     
     %DEBUGMODE Toggle debug mode.
-=======
-
-    % debugMode - Toggle debug mode.
->>>>>>> db60a677
     %   For debug mode we switch to a perspective camera with the same
     %   FOV as the eye. This can be potentially faster and easier to
     %   render than going through the eye.
@@ -234,13 +219,8 @@
 end
 
 properties (Constant)
-<<<<<<< HEAD
     %WAVE In PBRT we samples from 400 to 700 nm in 31 intervals
     wave = linspace(400,700,31); % nm
-=======
-    % wave - Constant wave property.
-    wave = []; % TODO Look it up and fill it in
->>>>>>> db60a677
 
 end
 
@@ -260,21 +240,12 @@
         p.addRequired('pbrtFile', @ischar);
         p.addParameter('name', 'scene-001', @ischar);
         p.addParameter('workingDirectory', '', @ischar);
-<<<<<<< HEAD
         
         % Optional parameters used by unique scenes (e.g. slantedBar,
         % texturedPlane, pointSource). We can use these parameters to move
         % the plane/point to the given distance (in mm) and, if applicable,
         % attach the provided texture.
         p.addParameter('planeDistance', 1, @isnumeric);
-=======
-
-        % Optional parameters used by scenes that consist of only a
-        % planar surface (e.g. a slanted bar). We will move the plane to
-        % the given distance (in mm) and, if applicable, attach the
-        % provided texture.
-        p.addParameter('planeDistance', 1000, @isnumeric);
->>>>>>> db60a677
         p.addParameter('planeTexture', ...
             fullfile(piRootPath, 'data', 'imageTextures', ...
             'squareResolutionChart.exr'), @ischar);
@@ -284,87 +255,11 @@
         
         % Parse
         p.parse(pbrtFile, varargin{:});
-<<<<<<< HEAD
         
         % Setup the pbrt scene and recipe
         [recipe, obj.sceneUnits, obj.workingDir, obj.pbrtFile]  = ...
             loadPbrtScene(pbrtFile,p);
         
-=======
-
-        % Read in PBRT file
-        [~, name, ext] = fileparts(pbrtFile);
-
-        if(isempty(ext))
-            % The user has given us a scene name and not a full pbrt
-            % file. Let's find the right file.
-            switch name
-                case('numbersAtDepth')
-                    scenePath = fullfile(isetbioDataPath, 'pbrtscenes', ...
-                        'NumbersAtDepth', 'numbersAtDepth.pbrt');
-                case('slantedBar')
-                    scenePath = fullfile(isetbioDataPath, 'pbrtscenes', ...
-                        'SlantedBar', 'slantedBar.pbrt');
-                case('chessSet')
-                    scenePath = fullfile(isetbioDataPath, 'pbrtscenes', ...
-                        'ChessSet', 'chessSet.pbrt');
-                case('texturedPlane')
-                    % Textured plane scene is located in pbrt2ISET.
-                    scenePath = fullfile(piRootPath, 'data', ...
-                        'texturedPlane', 'texturedPlane.pbrt');
-                otherwise
-                    error('Did not recognize scene type.');
-            end
-        else
-            scenePath = pbrtFile;
-        end
-
-        % Setup working folder
-        if(isempty(p.Results.workingDirectory))
-            % Determine scene folder name from scene path
-            [path, ~, ~] = fileparts(scenePath);
-            [~, sceneFolder] = fileparts(path);
-            obj.workingDir = fullfile(...
-                isetbioRootPath, 'local', sceneFolder);
-        else
-            obj.workingDir = p.Results.workingDirectory;
-        end
-
-        obj.pbrtFile = createWorkingFolder(...
-            scenePath, 'workingDir', obj.workingDir);
-
-        % Parse PBRT file
-        recipe = piRead(obj.pbrtFile);
-        % recipe.outputFile = obj.pbrtFile;
-        recipe.inputFile = scenePath;
-
-        % Apply optional parameters to unique scenes
-        if(strcmp(name, 'slantedBar'))
-            recipe = piMoveObject(recipe, '1_WhiteCube', ...
-                'Translate', [0 p.Results.planeDistance 0]);
-            recipe = piMoveObject(recipe, '2_BlackCube', ...
-                'Translate', [0 p.Results.planeDistance 0]);
-        elseif(strcmp(name, 'texturedPlane'))
-            % Scale and translate
-            planeSize = p.Results.planeSize;
-            scaling = [planeSize(1) 1000 planeSize(2)] ./ [1000 1000 1000];
-            recipe = piMoveObject(recipe, 'Plane', 'Scale', scaling);
-            recipe = piMoveObject(recipe, 'Plane', ...
-                'Translate', [0 p.Results.planeDistance 0]);
-            % Texture
-            [pathTex, nameTex, extTex] = fileparts(p.Results.planeTexture);
-            copyfile(p.Results.planeTexture, obj.workingDir);
-            if(isempty(pathTex))
-                error('Image texture must be an absolute path.');
-            end
-            recipe = piWorldFindAndReplace(recipe, 'dummyTexture.exr', ...
-                strcat(nameTex, extTex));
-        end
-
-        % [Note: XXX - What happens if the recipe doesn't include any of
-        % the following, or any of the subfields we call?]
-
->>>>>>> db60a677
         % Check to make sure this PBRT file has a realistic eye.
         if(~strcmp(recipe.camera.subtype, 'realisticEye'))
             recipe.camera = piCameraCreate('realisticEye');
@@ -397,7 +292,7 @@
 
         obj.numRays = recipe.sampler.pixelsamples.value;
 
-        % These two are often empty, so let's do checks here. However,
+        % These two are often empty, so let's do checks here. However, 
         % I should find a more permanant solution to cases like these.
         % (See note above).
         % Maybe in piGetRenderRecipe we should put in the default
@@ -421,15 +316,10 @@
         end
 
         obj.recipe = recipe;
-<<<<<<< HEAD
         
         % Default settings.
         obj.debugMode = false;
         obj.diffractionEnabled = false;
-=======
-        obj.debugMode = false;
-
->>>>>>> db60a677
         obj.eccentricity = [0 0];
         
     end
@@ -477,5 +367,4 @@
     [objNew] = write(obj, varargin)
 end
 
-
 end