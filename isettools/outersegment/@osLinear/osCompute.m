function [current, interpFilters] = osCompute(obj, cMosaic, varargin)
% Linear model computing outer segment photocurrent from isomerizations (R*) 
%
%    [current, interpFilters] = osCompute(obj, cMosaic, varargin)
%
% We use  osLinear.osCompute (linear model) for experiments in which there
% is a uniform background, as we often find in psychophysical experiments.
% When the images are more complex (e.g., natural scenes), use the
% osBioPhys model, not the linear model.
%
% Inputs: 
%   obj       - osLinear class object
%   cMosaic   - parent object of the outerSegment
%   seed      - for frozen noise, you can send in a seed (default is 1)
%
% Output:
%   current       - outer segment photocurrent current in pA
%   interpFilters - Interpolated impulse response functions (to integration
%                   time samples)
%
% The linear model impulse response function is the small signal of the
% osBioPhys model. The impulse response depends on the on mean
% isomerization rate.
%
% We calculate the osBioPhys current response to
%
%   * a constant abosrption rate
%   * a constant with 1 photon added to one sampling bin. 
%
% The difference between these two signals is the photocurrent
% impulseResponse to a photon.
%
% The current predicted to an arbitrary stimulus is the current from the
% mean isomerization rate plus the current from small deviations around the
% the mean isomerization rate.
%
%  (mean current) + convolve((absorptions - meanAbsorptions),impulseResponse) 
%
% If the os.noiseFlag is 'random' or 'frozen', the method adds noise to the
% current output signal. See osAddNoise() for specification and validation
% of the noise model. See Angueyra and Rieke (2013, Nature Neuroscience)
% for details.
%
% JRG/HJ/BW, ISETBIO TEAM, 2016

%% parse inputs
p = inputParser; 
p.KeepUnmatched = true;
p.addRequired('obj', @(x) isa(x, 'outerSegment'));
p.addRequired('cMosaic', @(x) isa(x, 'coneMosaic'));
p.addParameter('seed',1,@isnumeric);

p.parse(obj,cMosaic);

% Frozen noise seed
seed = p.Results.seed;

coneType   = cMosaic.pattern;
meanRate   = coneMeanIsomerizations(cMosaic,'perSample',true);  % R*/sample
tSamples   = size(cMosaic.absorptions,3);

%% Get the linear filters for the mean rate

% These convert a single photon increment on mean to a photocurrent impulse
% response function
[lmsFilters, meanCur] = obj.linearFilters(cMosaic);

% obj.plot('current filters','meancurrent',meanCur)

%% Interpolate the stored lmsFilters to the time base of the absorptions

absTimeAxis   = cMosaic.timeAxis;
osTimeAxis    = obj.timeAxis;
interpFilters = zeros(cMosaic.tSamples,3);
for ii=1:3
    % Interpolation assumes that we are accounting for the time sample bin
    % width elsewhere.  Also, we extrapolate the filters with zeros to make
    % sure that they extend all the way through the absorption time axis.
    % See the notes in s_matlabConv2.m for an explanation of why.
    interpFilters(:,ii) = interp1(osTimeAxis(:),lmsFilters(:,ii),absTimeAxis(:),'linear',0);
end

%%  The predicted photocurrent is

% Convert (x,y,t) to (space,t)
[absorptions, r, c] = RGB2XWFormat(cMosaic.absorptions);   % Per sample
% vcNewGraphWin; plot(absorptions(100,:));

% We will store the current here
current = zeros(r*c, tSamples);

% convolve the filters with the isomerization data
for ii = 2 : 4  % loop for LMS, cone type 1 is black / blank, so we skip
    
    % locate cones with specific type and convolve with temporal filter
    index = find(coneType==ii);
    if ~isempty(index)
        % The mean absorptions produces a mean current. This current level
        % was returned above when we calculated the lmsFilters (meanCur).
        % 
        % Here we calculate the time-varying photocurrent by  
        %   * Convolving the difference of the absorption rate from the
        %   mean absorption rate with the L, M or S filter
        %   * Adding in the mean background current
        %
        %  conv(absorptions - meanAbsorptions,lmsFilters) + meanCur
        
        % dAbsorptions is [nCones by nTime]
        dAbsorptions = absorptions(index,:) - meanRate(ii-1);
        % The difference should be distributed around 0
        %
        %   vcNewGraphWin; hist(dAbsorptions(:));
        %   mean(dAbsorptions(:))
        
        % Convolve and  add in the mean.  The general conv2 produces a new
        % time series that is longer than nTimes.  We only want the
        % convolution up to the final absorption.  Not really sure if we
        % want 'same' here, or we want circonv, or ... (BW).
        % tmpCurrent = conv2(dAbsorptions,interpFilters(:,ii-1)','same') + meanCur(ii-1);
        tmpCurrent = conv2(interpFilters(:,ii-1)',dAbsorptions) + meanCur(ii-1);
        % vcNewGraphWin; plot(tmpCurrent(10,:))
        
        % Store it
        current(index,:) = tmpCurrent(:,1:tSamples);
        
    end
end

% Reshape the current back into (x,y,t) format
current = XW2RGBFormat(current, r, c);
% ieMovie(current);

% Noise anyone?
<<<<<<< HEAD
if osGet(obj,'noiseFlag') == 1
    % The osAddNoise function expects the input to be current and it needs to
    % know the time sampling.
    disp('Current noise added.')
    current = osAddNoise(current, 'sampTime',obj.timeStep);
    % ieMovie(current);
else
    disp('No current noise added.')
=======
switch obj.noiseFlag
    case 'none'
        fprintf('No current noise added.\n')
    case 'random'
        fprintf('Random noise added.\n')
        current = osAddNoise(current, 'sampTime',obj.timeStep);
    case 'frozen'
        fprintf('Frozen noise added:  seed %d\n',seed)
        current = osAddNoise(current, 'sampTime',obj.timeStep,'seed',seed);
    otherwise
        error('Noise flag %s\n',obj.noiseFlag);
>>>>>>> 8aa868b4
end

end<|MERGE_RESOLUTION|>--- conflicted
+++ resolved
@@ -131,16 +131,6 @@
 % ieMovie(current);
 
 % Noise anyone?
-<<<<<<< HEAD
-if osGet(obj,'noiseFlag') == 1
-    % The osAddNoise function expects the input to be current and it needs to
-    % know the time sampling.
-    disp('Current noise added.')
-    current = osAddNoise(current, 'sampTime',obj.timeStep);
-    % ieMovie(current);
-else
-    disp('No current noise added.')
-=======
 switch obj.noiseFlag
     case 'none'
         fprintf('No current noise added.\n')
@@ -152,7 +142,6 @@
         current = osAddNoise(current, 'sampTime',obj.timeStep,'seed',seed);
     otherwise
         error('Noise flag %s\n',obj.noiseFlag);
->>>>>>> 8aa868b4
 end
-
+% ieMovie(current);
 end