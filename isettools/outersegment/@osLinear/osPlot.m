--- conflicted
+++ resolved
@@ -98,11 +98,6 @@
         % Plot current signal at a particular (x, y) over time
         sz = os.get('array size');
         outputSignal(1,:) = obj.ConeCurrentSignal(round(sz(1)/2),round(sz(2)/2),:);
-        
-<<<<<<< HEAD
-=======
-        outputSignal(1,:) = obj.coneCurrentSignal(round(sz1/2),round(sz2/2),:);
->>>>>>> 7c5ca77e
         plot((0:numel(outputSignal)-1)*dt, outputSignal, 'k-');
         title('output signal');
         xlabel('Time (sec)');
