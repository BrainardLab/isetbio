--- conflicted
+++ resolved
@@ -20,10 +20,6 @@
 % 09/2015 JRG
 
 %% Check for the number of arguments and create parser object.
-<<<<<<< HEAD
-=======
-
->>>>>>> 92095c92
 p = inputParser; 
 p.CaseSensitive = false; 
 p.FunctionName = mfilename;
@@ -63,11 +59,6 @@
         
         % since data is in (x, y, t) format, choose an (x, y) value to observe over
         % timesubplot(1,3,1);
-        
-<<<<<<< HEAD
-
-=======
->>>>>>> 92095c92
         sz = os.get('array size');
         isomerizations = os.get('isomerizations');
         isomerizations = squeeze(isomerizations(round(sz(1)/2),round(sz(2)/2),:));
@@ -96,11 +87,6 @@
         
     case{'output'}
         % Cone output current
-<<<<<<< HEAD
-=======
-
-        
->>>>>>> 92095c92
         h = vcNewGraphWin;
         
         dt = obj.get('time interval');
