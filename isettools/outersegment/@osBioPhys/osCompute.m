--- conflicted
+++ resolved
@@ -59,12 +59,6 @@
 [current, obj.state]  = osAdaptTemporal(pRate, obj);
 
 % The outer segment noise flag
-<<<<<<< HEAD
-switch obj.noiseFlag
-    case {'random','frozen'}
-        current = osAddNoise(current); 
-    case {'none'}
-=======
 if (~strcmp(obj.noiseFlag, 'none'))  
     switch obj.noiseFlag
         case 'frozen'
@@ -74,7 +68,6 @@
     end
     current = osAddNoise(current); 
     fprintf('Added osBiophys noise (''%s'')', obj.noiseFlag);
->>>>>>> 60656c10
 end
 
 end