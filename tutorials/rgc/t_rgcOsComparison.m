--- conflicted
+++ resolved
@@ -12,7 +12,6 @@
 ieInit
 
 %% Movie of the cone absorptions 
-<<<<<<< HEAD
 
 % Get data from isetbio archiva server
 rd = RdtClient('isetbio');
@@ -25,19 +24,7 @@
 data = rd.readArtifact(a(whichA).artifactId);
 % iStim stores the scene, oi and cone absorptions
 iStim = data.iStim;
-=======
-% % Get data from isetbio archiva server
-% rd = RdtClient('isetbio');
-% rd.crp('/resources/data/istim');
-% a = rd.listArtifacts;
-% 
-% % Pull out .mat data from artifact
-% whichA =1 ;
-% data = rd.readArtifact(a(whichA).artifactId);
-% % iStim stores the scene, oi and cone absorptions
-% iStim = data.iStim;
-iStim=ieStimulusBar();
->>>>>>> 55aee2dd
+
 absorptions = iStim.absorptions;
 absorptions = sensorSet(absorptions,'name',thisStimulus);
 
