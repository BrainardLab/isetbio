% t_rgcAverage
% 
% An experimental dataset that represents an RGC mosaic of a peripheral
% patch is loaded from Chichilnisky Lab data, and a mosaic of the average
% RGC is created that completely tiles the space. The cone spacing and RGC
% size can be scaled to an eccentricity input by the user.
% 
% The experimental recordings used are from the dataset RPE 201602171.
% 
% There is a dependency on the repository isetbio/EJLFigureReproduction.
% This must be added to the Matlab path.
% 
% See also:
%   EJLFigureReproduction/t_rgcNaturalScenesFig2.m
%   t_rgcCascade.m
%   t_rgcPeriphery.m
% 
% 6/2016 JRG (c) isetbio team

%% Initialize 
clear
% ieInit;

%% Initialize parameters for RGC mosaic

<<<<<<< HEAD
ecc = 0.01; % in mm, ecc = 1 deg

experimentI   = 1;       % Choose dataset to load parameters and spikes
cellTypeI     = 1;       % Choose 1. OnPar, 2. OffPar, 3. OnMidg, 4. OffMidg, 5. SBC
stimulusTestI = 1;       % Choose WN test stimulus (1) or NSEM test stimulus (2)
    
% Switch on the conditions indices
% Experimental dataset
switch experimentI
    case 1; experimentID = 'RPE_201602171';
    otherwise; error('Data not yet available');
end
% The other experimental data will be added to the RDT in the future.

% Stimulus: white noise or natural scene movie with eye movements
switch stimulusTestI
    case 1; stimulusTest = 'WN';
    case 2; stimulusTest = 'NSEM';
end

% Cell type: ON or OFF Parasol
switch cellTypeI
    case 1; 
        cellType = 'On Parasol RPE';      
        fov = 4*0.25;
    case 2; 
        cellType = 'Off Parasol RPE';              
        fov = 6*0.25;
    case 3; 
        cellType = 'On Midget RPE';        
        fov = 1*0.25;
    case 4; 
        cellType = 'Off Midget RPE';
        fov = 1*0.25;
    case 5; 
        cellType = 'SBC RPE';
        fov = 6*0.25;
end

=======
ecc = 0.03; % in mm, ecc = 1 deg
fov = 3*0.25;

experimentI   = 1;       % Choose dataset to load parameters and spikes
cellTypeI     = 1;       % Choose 1. OnPar, 2. OffPar, 3. OnMidg, 4. OffMidg, 5. SBC
stimulusTestI = 1;       % Choose 1. Moving bar, 
>>>>>>> 8503ead6
%% Moving bar stimulus

paramsStim.barwidth = 2;
paramsStim.meanLuminance = 200;
paramsStim.row = 64; params.col = 64;

paramsStim.expTime = 0.001;
paramsStim.timeInterval = 0.001;
paramsStim.nSteps = 150;     % Number of stimulus frames

upSampleFactor = 10;
paramsStim.timeInterval = .001;%(1/125)/upSampleFactor;%0.001; % sec
paramsStim.expTime      = .001;%(1/125)/upSampleFactor;%0.001; % sec

paramsStim.fov = fov;
paramsStim.radius = ecc;
paramsStim.theta = 0;  % 3 oclock on the retina
paramsStim.side = 'left';

iStim = ieStimulusBar(paramsStim);
sensor = iStim.absorptions;

%% Outer segment calculation - biophysical model
% The iStim structure generates the movie, the scene, the oi and the
% cone absorptions. The next step is to get the outer segment current. The
% biophysical outer segment model is employed here.

% % Initialize
osB = osCreate('biophys');

% Set size of retinal patch based on absorptions sensor object
patchSize = sensorGet(sensor,'width','m');
osB = osSet(osB, 'patch size', patchSize);

% Set time step of simulation equal to absorptions sensor object
timeStep = sensorGet(sensor,'time interval','sec');
osB = osSet(osB, 'time step', timeStep);

sensorVolts = sensorGet(sensor,'volts');
paramsOS.bgVolts = 1*mean(sensorVolts(:));
paramsOS.ecc = ecc; % mm
clear sensorVolts

osBSub = osB;
% Compute the outer segment response to the absorptions with the linear
% model.
osB = osCompute(osB,sensor,paramsOS);

% % Plot the photocurrent for a pixel.
osPlot(osB,sensor);

% Subsample outer segment current
% osB.osSet('coneCurrentSignal',osB.coneCurrentSignal(:,:,1:8:end));


%% Find bipolar responses
clear bp
% os = osBSub;
switch cellTypeI
    case 1
        bpParams.cellType = 'onDiffuse';
    case 2
        bpParams.cellType = 'offDiffuse';
    case 3
        bpParams.cellType = 'onMidget';
    case 4
        bpParams.cellType = 'offMidget';
    case 5
        bpParams.cellType = 'onDiffuse';
end
% sets filter as theoretical, mean physiology, or individual phys:
bpParams.filterType = 1; 
% sets linear, on half-wave rectification, or on and off half-wave rect
bpParams.rectifyType = 1;
% bpParams.rectifyType = 3;

bpParams.ecc = ecc;

bp = bipolar(osB, bpParams);

bp = bipolarCompute(bp, osB);

% bipolarPlot(bp,'response');

%%
% experimentI   = 1;       % Choose dataset to load parameters and spikes
% cellTypeI     = 1;       % Choose 1. OnPar, 2. OffPar, 3. OnMidg, 4. OffMidg, 5. SBC
% stimulusTestI = 1;       % Choose WN test stimulus (1) or NSEM test stimulus (2)
    
% Switch on the conditions indices
% Experimental dataset
switch experimentI
    case 1; experimentID = 'RPE_201602171';
    otherwise; error('Data not yet available');
end
% The other experimental data will be added to the RDT in the future.

% Stimulus: white noise or natural scene movie with eye movements
switch stimulusTestI
    case 1; stimulusTest = 'WN';
    case 2; stimulusTest = 'NSEM';
end

% Cell type: ON or OFF Parasol
switch cellTypeI
    case 1; 
        cellType = 'On Parasol RPE';      
%         fov = 4*0.25;
    case 2; 
        cellType = 'Off Parasol RPE';              
%         fov = 6*0.25;
    case 3; 
        cellType = 'On Midget RPE';        
%         fov = 1*0.25;
    case 4; 
        cellType = 'Off Midget RPE';
%         fov = 1*0.25;
    case 5; 
        cellType = 'SBC RPE';
%         fov = 6*0.25;
end

%%
% Set parameters
clear params innerRetinaSU
params.name = 'macaque phys';
params.eyeSide = 'left'; 
params.eyeRadius = ecc; 
params.fov = fov;
params.eyeAngle = 0; ntrials = 0;

% Determined at beginning to allow looping
params.experimentID = experimentID; % Experimental dataset
params.stimulusTest = stimulusTest; % WN or NSEM
params.cellType = cellType;         % ON or OFF Parasol;

params.cellIndices = 10;

params.averageMosaic = 1;

params.inputScale = size(bp.sRFcenter,1);
params.inputSize = size(bp.responseCenter);

% Create object
innerRetinaSU = irPhys(bp, params);
nTrials = 30; innerRetinaSU = irSet(innerRetinaSU,'numberTrials',nTrials);
%% Compute the inner retina response

% Linear convolution
innerRetinaSU = irCompute(innerRetinaSU, bp); 

% innerRetinaSU = irComputeContinuous(innerRetinaSU, bp); 
% innerRetinaSU = irNormalize(innerRetinaSU, innerRetina);
% innerRetinaSU = irComputeSpikes(innerRetinaSU); 

% Get the PSTH from the object
innerRetinaSUPSTH = mosaicGet(innerRetinaSU.mosaic{1},'responsePsth');

figure; plot(vertcat(innerRetinaSUPSTH{:})')
title(sprintf('%s Simulated Mosaic at %1.1f\\circ Ecc\nMoving Bar Response',cellType(1:end-4),fov));
xlabel('Time (msec)'); ylabel('PSTH (spikes/sec)');
set(gca,'fontsize',14);
axis([0 length(innerRetinaSUPSTH{1}) 0 130]);
grid on;

%% Plot the cone, bipolar and RGC mosaics

mosaicPlot(innerRetinaSU,bp,sensor,params,cellType,ecc);

%% Make a movie of the PSTH response

psthMovie = mosaicMovie(innerRetinaSUPSTH,innerRetinaSU, params);
<<<<<<< HEAD
% ieMovie(psthMovie);
=======
ieMovie(psthMovie(3:end-2,:,200:end));
>>>>>>> 8503ead6
<|MERGE_RESOLUTION|>--- conflicted
+++ resolved
@@ -23,54 +23,13 @@
 
 %% Initialize parameters for RGC mosaic
 
-<<<<<<< HEAD
-ecc = 0.01; % in mm, ecc = 1 deg
-
-experimentI   = 1;       % Choose dataset to load parameters and spikes
-cellTypeI     = 1;       % Choose 1. OnPar, 2. OffPar, 3. OnMidg, 4. OffMidg, 5. SBC
-stimulusTestI = 1;       % Choose WN test stimulus (1) or NSEM test stimulus (2)
-    
-% Switch on the conditions indices
-% Experimental dataset
-switch experimentI
-    case 1; experimentID = 'RPE_201602171';
-    otherwise; error('Data not yet available');
-end
-% The other experimental data will be added to the RDT in the future.
-
-% Stimulus: white noise or natural scene movie with eye movements
-switch stimulusTestI
-    case 1; stimulusTest = 'WN';
-    case 2; stimulusTest = 'NSEM';
-end
-
-% Cell type: ON or OFF Parasol
-switch cellTypeI
-    case 1; 
-        cellType = 'On Parasol RPE';      
-        fov = 4*0.25;
-    case 2; 
-        cellType = 'Off Parasol RPE';              
-        fov = 6*0.25;
-    case 3; 
-        cellType = 'On Midget RPE';        
-        fov = 1*0.25;
-    case 4; 
-        cellType = 'Off Midget RPE';
-        fov = 1*0.25;
-    case 5; 
-        cellType = 'SBC RPE';
-        fov = 6*0.25;
-end
-
-=======
 ecc = 0.03; % in mm, ecc = 1 deg
 fov = 3*0.25;
 
 experimentI   = 1;       % Choose dataset to load parameters and spikes
 cellTypeI     = 1;       % Choose 1. OnPar, 2. OffPar, 3. OnMidg, 4. OffMidg, 5. SBC
 stimulusTestI = 1;       % Choose 1. Moving bar, 
->>>>>>> 8503ead6
+
 %% Moving bar stimulus
 
 paramsStim.barwidth = 2;
@@ -243,8 +202,5 @@
 %% Make a movie of the PSTH response
 
 psthMovie = mosaicMovie(innerRetinaSUPSTH,innerRetinaSU, params);
-<<<<<<< HEAD
-% ieMovie(psthMovie);
-=======
-ieMovie(psthMovie(3:end-2,:,200:end));
->>>>>>> 8503ead6
+
+% ieMovie(psthMovie);