--- conflicted
+++ resolved
@@ -27,11 +27,8 @@
 oi = oiCompute(oi,scene);
 
 %% Creat the mosaic and compute isomerizations (which are sometimes called absorptions)
-<<<<<<< HEAD
-%
 % This doesn't use the default integration time.
-=======
->>>>>>> 60656c10
+
 cMosaic = coneMosaic;
 cMosaic.setSizeToFOV(0.5*sceneGet(scene,'fov'));
 cMosaic.integrationTime = 0.050;    
